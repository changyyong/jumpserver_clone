--- conflicted
+++ resolved
@@ -59,8 +59,6 @@
     return returnData;
 }
 
-<<<<<<< HEAD
-=======
 function move(from, to) {
     $("#" + from + " option").each(function () {
         if ($(this).prop("selected") == true) {
@@ -83,7 +81,6 @@
         $("#" + to).append(this);
     });
 }
->>>>>>> wangyong
 
 
 function selectAll(){
