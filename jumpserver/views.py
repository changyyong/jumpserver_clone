--- conflicted
+++ resolved
@@ -45,7 +45,6 @@
     return dic
 
 
-<<<<<<< HEAD
 @require_login
 def index_cu(request):
     user_id = request.session.get('user_id')
@@ -71,9 +70,7 @@
 
 
 @require_login
-=======
 @require_super_user
->>>>>>> bb94cfc7
 def index(request):
     if request.session.get('role_id') == 0:
         return index_cu(request)
