--- conflicted
+++ resolved
@@ -61,11 +61,7 @@
                                 <div class="col-sm-8">
                                     <select name="sudo_name" data-placeholder="请选择Sudo别名" class="chosen-select form-control m-b" multiple  tabindex="2">
                                         {% for sudo in sudo_all %}
-<<<<<<< HEAD
-                                            <option value="{{ sudo.name }}" {% if sudo in role_sudos %} selected {% endif %}>{{ sudo.name }}</option>
-=======
                                             <option value="{{ sudo.id }}" {% if sudo in role_sudos %} selected {% endif %}>{{ sudo.name }}</option>
->>>>>>> 29e1090d
                                         {% endfor %}
                                     </select>
                                 </div>
