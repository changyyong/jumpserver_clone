--- conflicted
+++ resolved
@@ -68,11 +68,7 @@
                                 <td class="text-center" name="j_port"> {{ post.port }} </td>
                                 <td class="text-center" name="j_type"> {{ login_types|get_item:post.login_type }} </td>
                                 <td class="text-center" name="j_idc"> {{ post.idc.name }} </td>
-<<<<<<< HEAD
-                                <td class="text-center" name="j_group">{{ post.bis_group.all | group_str2}}</td>
-=======
                                 <td class="text-center" name="j_group">{{ post.bis_group.all | group_str2 }}</td>
->>>>>>> ce6494ba
                                 <td class="text-center" name="j_active"> {{ post.is_active|bool2str }} </td>
                                 <td class="text-center"> {{ post.date_added|date:"Y-m-d H:i:s" }} </td>
                                 <td class="text-center" name="j_comment"> {{ post.comment }} </td>
