# coding:utf-8
from django.template import RequestContext
from django.shortcuts import render_to_response
from django.core.paginator import Paginator, EmptyPage

<<<<<<< HEAD
from models import IDC, Asset, BisGroup
=======
from models import IDC, Asset, UserGroup
>>>>>>> 7435d602
from connect import PyCrypt, KEY


def index(request):
    return render_to_response('jasset/jasset.html', )


def jadd_host(request):
    header_title, path1, path2 = '添加主机 | Add Host', '资产管理', '添加主机'
    groups = []
    cryptor = PyCrypt(KEY)
    eidc = IDC.objects.all()
<<<<<<< HEAD
    egroup = BisGroup.objects.all()
=======
    egroup = UserGroup.objects.all()
    is_actived = {'active': 1, 'no_active': 0}
    login_typed = {'LDAP': 'L', 'SSH_KEY': 'S', 'PASSWORD': 'P', 'MAP': 'M'}
>>>>>>> 7435d602

    if request.method == 'POST':
        j_ip = request.POST.get('j_ip')
        j_idc = request.POST.get('j_idc')
        j_port = request.POST.get('j_port')
        j_type = request.POST.get('j_type')
        j_group = request.POST.getlist('j_group')
        j_active = request.POST.get('j_active')
        j_comment = request.POST.get('j_comment')

        j_idc = IDC.objects.get(name=j_idc)
        for group in j_group:
<<<<<<< HEAD
            c = BisGroup.objects.get(name=group)
=======
            c = UserGroup.objects.get(name=group)
>>>>>>> 7435d602
            groups.append(c)

        if Asset.objects.filter(ip=str(j_ip)):
            emg = u'该IP已存在!'
            return render_to_response('jasset/jadd.html', locals(), context_instance=RequestContext(request))

        if j_type == 'MAP':
            j_user = request.POST.get('j_user')
            j_password = cryptor.encrypt(request.POST.get('j_password'))
            j_root = request.POST.get('j_root')
            j_passwd = cryptor.encrypt(request.POST.get('j_passwd'))
            a = Asset(ip=j_ip,
                      port=j_port,
                      login_type=j_type,
                      idc=j_idc,
                      is_active=int(j_active),
                      comment=j_comment,
                      username_common=j_user,
                      password_common=j_password,
                      username_super=j_root,
                      password_super=j_passwd,)
        else:
            a = Asset(ip=j_ip,
                      port=j_port,
                      login_type=j_type,
                      idc=j_idc,
                      is_active=int(j_active),
                      comment=j_comment)
        a.save()
        a.bis_group = groups
        a.save()

    return render_to_response('jasset/jadd.html', locals(), context_instance=RequestContext(request))


def jlist_host(request):
    header_title, path1, path2 = '查看主机 | List Host', '资产管理', '查看主机'
    posts = contact_list = Asset.objects.all().order_by('ip')
    print posts
    p = paginator = Paginator(contact_list, 5)
    try:
        page = int(request.GET.get('page', '1'))
    except ValueError:
        page = 1

    try:
        contacts = paginator.page(page)
    except (EmptyPage, InvalidPage):
        contacts = paginator.page(paginator.num_pages)

    return render_to_response('jasset/jlist.html', locals(), context_instance=RequestContext(request))

def jlist_ip(request, offset):
    header_title, path1, path2 = '主机详细信息 | Host Detail.', '资产管理', '主机详情'
    print offset
    post = contact_list = Asset.objects.get(ip = str(offset))
    return render_to_response('jasset/jlist_ip.html', locals(), context_instance=RequestContext(request))

def jadd_idc(request):
    header_title, path1, path2 = '添加IDC | Add IDC', '资产管理', '添加IDC'
    if request.method == 'POST':
        j_idc = request.POST.get('j_idc')
        j_comment = request.POST.get('j_comment')
        print j_idc,j_comment

        if IDC.objects.filter(name=j_idc):
            emg = u'该IDC已存在!'
            return render_to_response('jasset/jadd_idc.html',
                                      {'emg': emg, 'j_idc': j_idc, 'j_comment': j_comment,},
                                      context_instance=RequestContext(request))
        else:
            IDC.objects.create(name=j_idc, comment=j_comment)

    return render_to_response('jasset/jadd_idc.html', locals(), context_instance=RequestContext(request))


def jlist_idc(request):
    header_title, path1, path2 = '查看IDC | List Host', '资产管理', '查看IDC'
    posts = IDC.objects.all().order_by('id')
    return render_to_response('jasset/jlist_idc.html', locals(), context_instance=RequestContext(request))


def jadd_group(request):
    header_title, path1, path2 = '添加业务组 | Add Group', '资产管理', '添加业务组'
    if request.method == 'POST':
        j_group = request.POST.get('j_group')
        j_comment = request.POST.get('j_comment')

        if BisGroup.objects.filter(name=j_group):
            emg = u'该业务组已存在!'
            return render_to_response('jasset/jadd_group.html', locals(), context_instance=RequestContext(request))
        else:
            BisGroup.objects.create(name=j_group, comment=j_comment)

    return render_to_response('jasset/jadd_group.html', locals(), context_instance=RequestContext(request))


def jlist_group(request):
    header_title, path1, path2 = '添加业务组 | Add Group', '资产管理', '查看业务组'
    posts = BisGroup.objects.all().order_by('id')
    return render_to_response('jasset/jlist_group.html', locals(), context_instance=RequestContext(request))<|MERGE_RESOLUTION|>--- conflicted
+++ resolved
@@ -3,11 +3,8 @@
 from django.shortcuts import render_to_response
 from django.core.paginator import Paginator, EmptyPage
 
-<<<<<<< HEAD
 from models import IDC, Asset, BisGroup
-=======
 from models import IDC, Asset, UserGroup
->>>>>>> 7435d602
 from connect import PyCrypt, KEY
 
 
@@ -20,13 +17,10 @@
     groups = []
     cryptor = PyCrypt(KEY)
     eidc = IDC.objects.all()
-<<<<<<< HEAD
     egroup = BisGroup.objects.all()
-=======
     egroup = UserGroup.objects.all()
     is_actived = {'active': 1, 'no_active': 0}
     login_typed = {'LDAP': 'L', 'SSH_KEY': 'S', 'PASSWORD': 'P', 'MAP': 'M'}
->>>>>>> 7435d602
 
     if request.method == 'POST':
         j_ip = request.POST.get('j_ip')
@@ -39,11 +33,8 @@
 
         j_idc = IDC.objects.get(name=j_idc)
         for group in j_group:
-<<<<<<< HEAD
             c = BisGroup.objects.get(name=group)
-=======
             c = UserGroup.objects.get(name=group)
->>>>>>> 7435d602
             groups.append(c)
 
         if Asset.objects.filter(ip=str(j_ip)):
