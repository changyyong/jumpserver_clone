# coding: utf-8

from Crypto.PublicKey import RSA
from subprocess import call

from juser.models import AdminGroup
from jumpserver.api import *
from jumpserver.settings import BASE_DIR, EMAIL_HOST_USER as MAIL_FROM


def group_add_user(group, user_id=None, username=None):
    """
    用户组中添加用户
    UserGroup Add a user
    """
    if user_id:
        user = get_object(User, id=user_id)
    else:
        user = get_object(User, username=username)

    if user:
        group.user_set.add(user)


def db_add_group(**kwargs):
    """
    add a user group in database
    数据库中添加用户组
    """
    name = kwargs.get('name')
    group = get_object(UserGroup, name=name)
    users = kwargs.pop('users_id')

    if not group:
        group = UserGroup(**kwargs)
        group.save()
        for user_id in users:
            group_add_user(group, user_id)


def group_update_member(group_id, users_id_list):
    """
    user group update member
    用户组更新成员
    """
    group = get_object(UserGroup, id=group_id)
    if group:
        group.user_set.clear()
        for user_id in users_id_list:
            user = get_object(UserGroup, id=user_id)
            if isinstance(user, UserGroup):
                group.user_set.add(user)


def db_add_user(**kwargs):
    """
    add a user in database
    数据库中添加用户
    """
    groups_post = kwargs.pop('groups')
    admin_groups = kwargs.pop('admin_groups')
    role = kwargs.get('role', 'CU')
    user = User(**kwargs)
    user.set_password(kwargs.get('password'))
    user.save()
    if groups_post:
        group_select = []
        for group_id in groups_post:
            group = UserGroup.objects.filter(id=group_id)
            group_select.extend(group)
        user.group = group_select

    if admin_groups and role == 'GA':  # 如果是组管理员就要添加组管理员和组到管理组中
        for group_id in admin_groups:
            group = get_object(UserGroup, id=group_id)
            if group:
                AdminGroup(user=user, group=group).save()
    return user


def db_update_user(**kwargs):
    """
    update a user info in database
    数据库更新用户信息
    """
    groups_post = kwargs.pop('groups')
    admin_groups_post = kwargs.pop('admin_groups')
    user_id = kwargs.pop('user_id')
    user = User.objects.get(id=user_id)
    if user:
        user.update(**kwargs)
        user.set_password(kwargs.pop('password'))
        user.save()
    else:
        return None

    group_select = []
    if groups_post:
        for group_id in groups_post:
            group = UserGroup.objects.filter(id=group_id)
            group_select.extend(group)
    user.group = group_select

    if admin_groups_post != '':
        user.admingroup_set.all().delete()
        for group_id in admin_groups_post:
            group = get_object(UserGroup, id=group_id)
            AdminGroup(user=user, group=group).save()


def db_del_user(username):
    """
    delete a user from database
    从数据库中删除用户
    """
    user = get_object(User, username=username)
    if user:
        user.delete()


def gen_ssh_key(username, password='',
<<<<<<< HEAD
                key_dir=os.path.join(BASE_DIR, 'role_keys/user/'),
=======
                key_dir=os.path.join(KEY_DIR, 'user'),
>>>>>>> 1e41b796
                authorized_keys=True, home="/home", length=2048):
    """
    generate a user ssh key in a property dir
    生成一个用户ssh密钥对
    """
    private_key_file = os.path.join(key_dir, username)
    if os.path.isfile(private_key_file):
        os.unlink(private_key_file)
    ret = bash('ssh-keygen -t rsa -f %s -b %s -P "%s"' % (private_key_file, length, password))

    if authorized_keys:
        auth_key_dir = os.path.join(home, username, '.ssh')
        mkdir(auth_key_dir, username, mode=0700)
        authorized_key_file = os.path.join(auth_key_dir, 'authorized_keys')
        with open(private_key_file+'.pub') as pub_f:
            with open(authorized_key_file, 'w') as auth_f:
                auth_f.write(pub_f.read())
        os.chmod(authorized_key_file, 0600)
        bash('chown %s:%s %s' % (username, username, authorized_key_file))


def server_add_user(username, password, ssh_key_pwd, ssh_key_login_need):
    """
    add a system user in jumpserver
    在jumpserver服务器上添加一个用户
    """
    bash("useradd '%s'; echo '%s'; echo '%s' | passwd --stdin '%s'" % (username, password, password, username))
    if ssh_key_login_need:
        gen_ssh_key(username, ssh_key_pwd)


def user_add_mail(user, kwargs):
    """
    add user send mail
    发送用户添加邮件
    """
    user_role = {'SU': u'超级管理员', 'GA': u'组管理员', 'CU': u'普通用户'}
    mail_title = u'恭喜你的跳板机用户 %s 添加成功 Jumpserver' % user.name
    mail_msg = u"""
    Hi, %s
        您的用户名： %s
        您的角色： %s
        您的web登录密码： %s
        您的ssh密钥文件密码： %s
        密钥下载地址： %s/juser/down_key/?uuid=%s
        说明： 请登陆后再下载密钥！
    """ % (user.name, user.username, user_role.get(user.role, u'普通用户'),
           kwargs.get('password'), kwargs.get('ssh_key_pwd'), URL, user.uuid)
    send_mail(mail_title, mail_msg, MAIL_FROM, [user.email], fail_silently=False)


def server_del_user(username):
    """
    delete a user from jumpserver linux system
    删除系统上的某用户
    """
    bash('userdel -r %s' % username)


def get_display_msg(user, password, ssh_key_pwd, ssh_key_login_need, send_mail_need):
    if send_mail_need:
        msg = u'添加用户 %s 成功！ 用户密码已发送到 %s 邮箱！' % (user.name, user.email)
        return msg

    if ssh_key_login_need:
        msg = u"""
        跳板机地址： %s
        用户名：%s
        密码：%s
        密钥密码：%s
        密钥下载url: %s/juser/down_key/?id=%s
        该账号密码可以登陆web和跳板机。
        """ % (URL, user.username, password, ssh_key_pwd, URL, user.id)
    else:
        msg = u"""
        跳板机地址： %s \n
        用户名：%s \n
        密码：%s \n
        该账号密码可以登陆web和跳板机。
        """ % (URL, user.username, password)

    return msg
<|MERGE_RESOLUTION|>--- conflicted
+++ resolved
@@ -119,11 +119,9 @@
 
 
 def gen_ssh_key(username, password='',
-<<<<<<< HEAD
+
                 key_dir=os.path.join(BASE_DIR, 'role_keys/user/'),
-=======
-                key_dir=os.path.join(KEY_DIR, 'user'),
->>>>>>> 1e41b796
+
                 authorized_keys=True, home="/home", length=2048):
     """
     generate a user ssh key in a property dir
