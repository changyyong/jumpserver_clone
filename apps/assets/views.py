# coding:utf-8
from __future__ import absolute_import, unicode_literals
import json
import uuid

from openpyxl import Workbook
from openpyxl.writer.excel import save_virtual_workbook
from openpyxl import load_workbook
from django.utils.translation import ugettext as _
from django.conf import settings
from django.db.models import Q
from django.db import IntegrityError
from django.views.generic import TemplateView, ListView, View
from django.views.generic.edit import CreateView, DeleteView, FormView, UpdateView
from django.urls import reverse_lazy
from django.contrib.messages.views import SuccessMessageMixin
from django.views.generic.detail import DetailView, SingleObjectMixin
from django.shortcuts import get_object_or_404, reverse, redirect
from django.http import HttpResponse, JsonResponse, HttpResponseRedirect
from django.views.decorators.csrf import csrf_protect, csrf_exempt
from django.utils.decorators import method_decorator
from django.core.cache import cache
from django.utils import timezone

from common.mixins import JSONResponseMixin
from common.utils import get_object_or_none
from .utils import CreateAssetTagsMiXin, UpdateAssetTagsMiXin
from . import forms
from .models import Asset, AssetGroup, AdminUser, IDC, SystemUser, Tag
from .hands import AdminUserRequiredMixin


class AssetListView(AdminUserRequiredMixin, TemplateView):
	template_name = 'assets/asset_list.html'

	def get_context_data(self, **kwargs):
		context = {
			'app': 'Assets',
			'action': 'asset list',
			'groups': AssetGroup.objects.all(),
			'system_users': SystemUser.objects.all(),
			'tag_list': [(i.id, i.name, i.assets.all().count())for i in Tag.objects.all().order_by('name')],
			'tags': Tag.objects.all().order_by('name')
		}
		kwargs.update(context)
		return super(AssetListView, self).get_context_data(**kwargs)


class AssetCreateView(AdminUserRequiredMixin, CreateAssetTagsMiXin, CreateView):
	model = Asset
	tag_type = 'asset'
	form_class = forms.AssetCreateForm
	template_name = 'assets/asset_create.html'
	success_url = reverse_lazy('assets:asset-list')

	def form_valid(self, form):
		asset = form.save()
		asset.created_by = self.request.user.username or 'Admin'
		asset.save()
		return super(AssetCreateView, self).form_valid(form)

	def form_invalid(self, form):
		if form.errors.get('__all__'):
			form.errors['all'] = form.errors.get('__all__')
		return super(AssetCreateView, self).form_invalid(form)

	def get_context_data(self, **kwargs):
		context = {
			'app': 'Assets',
			'action': 'Create asset',
		}
		kwargs.update(context)
		return super(AssetCreateView, self).get_context_data(**kwargs)


class AssetModalCreateView(AdminUserRequiredMixin, CreateAssetTagsMiXin, ListView):
	model = Asset
	form_class = forms.AssetCreateForm
	template_name = 'assets/asset_modal_update.html'
	success_url = reverse_lazy('assets:asset-list')

	def get_queryset(self):
		self.queryset = super(AssetModalCreateView,self).get_queryset()
		self.s = self.request.GET.get('plain_id_lists')
		if "," in str(self.s):
			self.plain_id_lists = [int(x) for x in self.s.split(',')]
		else:
			self.plain_id_lists = [self.s]
		return self.queryset

	def get_context_data(self, **kwargs):
		asset_on_list = Asset.objects.filter(id__in = self.plain_id_lists)
		context = {
			'app': 'Assets',
			'action': 'Bulk Update asset',
			'assets_on_list': asset_on_list,
			'assets_count': len(asset_on_list),
			'plain_id_lists':self.s,
		}
		kwargs.update(context)
		return super(AssetModalCreateView, self).get_context_data(**kwargs)


class AssetUpdateView(AdminUserRequiredMixin, UpdateAssetTagsMiXin, UpdateView):
	model = Asset
	form_class = forms.AssetCreateForm
	template_name = 'assets/asset_update.html'
	success_url = reverse_lazy('assets:asset-list')
	new_form = ''
	assets_ids = ''

	def post(self, request, *args, **kwargs):
		default_keys = [
			'csrfmiddlewaretoken',
			'assets_ids',
			'ip',
			'number',
			'hostname',
			'system_users',
			'admin_user',
		]
		self.assets_ids = self.request.POST.getlist('assets_ids')
		self.new_form = self.request.POST.copy()
		for i in default_keys:
			if self.new_form.has_key(i):
				self.new_form.pop(i)

		return super(AssetUpdateView, self).post(request, *args, **kwargs)

	def get_context_data(self, **kwargs):
		context = {
			'app': 'Assets',
			'action': 'Update asset',
		}
		kwargs.update(context)
		return super(AssetUpdateView, self).get_context_data(**kwargs)

	def form_invalid(self, form):
		print(form.errors)
		return super(AssetUpdateView, self).form_invalid(form)

	def form_valid(self, form):
		asset = form.save(commit=False)

		def prn_obj_key(obj_form):
			return obj_form.clean().keys()

		for i in prn_obj_key(form):
			if i not in self.new_form.keys():
				print i

				#delattr(asset, '"%s" % i')
				#del asset.i
		asset.save()
		asset.id = 27
		# asset.created_by = self.request.user.username or 'Admin'
		asset.save()
		asset.id = 28
		asset.save()
		return super(AssetUpdateView, self).form_valid(form)


class AssetDeleteView(DeleteView):
	model = Asset
	template_name = 'assets/delete_confirm.html'
	success_url = reverse_lazy('assets:asset-list')


class AssetDetailView(DetailView):
	model = Asset
	context_object_name = 'asset'
	template_name = 'assets/asset_detail.html'

	def get_context_data(self, **kwargs):
		asset_groups = self.object.groups.all()
		system_users = self.object.system_users.all()
		context = {
			'app': 'Assets',
			'action': 'Asset detail',
			'asset_groups_remain': [asset_group for asset_group in AssetGroup.objects.all()
									if asset_group not in asset_groups],
			'asset_groups': asset_groups,
			'system_users_remain': [system_user for system_user in SystemUser.objects.all()
									if system_user not in system_users],
			'system_users': system_users,
		}
		kwargs.update(context)
		return super(AssetDetailView, self).get_context_data(**kwargs)


class AssetModalListView(AdminUserRequiredMixin, ListView):
	paginate_by = settings.CONFIG.DISPLAY_PER_PAGE
	model = Asset
	context_object_name = 'asset_modal_list'
	template_name = 'assets/asset_modal_list.html'

	def get_context_data(self, **kwargs):
		group_id = self.request.GET.get('group_id')
		tag_id = self.request.GET.get('tag_id')
		plain_id_lists = self.request.GET.get('plain_id_lists')
		self.s = self.request.GET.get('plain_id_lists')
		if "," in str(self.s):
			self.plain_id_lists = [int(x) for x in self.s.split(',')]
		else:
			self.plain_id_lists = [self.s]

		if plain_id_lists:
			if "," in str(self.s):
				plain_id_lists = [int(x) for x in self.s.split(',')]
			else:
				plain_id_lists = [int(self.s)]
			context = {
				'all_assets' :plain_id_lists
			}
			kwargs.update(context)
		if group_id:
			group = AssetGroup.objects.get(id=group_id)
			context = {
				'all_assets': [x.id for x in group.assets.all()]
			}
			kwargs.update(context)
		if tag_id:
			tag = Tag.objects.get(id=tag_id)
			context = {
				'all_assets': [x.id for x in tag.asset_set.all()]
			}
			kwargs.update(context)
		return super(AssetModalListView, self).get_context_data(**kwargs)


class AssetGroupCreateView(AdminUserRequiredMixin, CreateView):
	model = AssetGroup
	form_class = forms.AssetGroupForm
	template_name = 'assets/asset_group_create.html'
	success_url = reverse_lazy('assets:asset-group-list')
	#ordering = '-id'

	# Todo: Asset group create template select assets so hard, need be resolve next

	def get_context_data(self, **kwargs):
		context = {
			'app': _('Assets'),
			'action': _('Create asset group'),
			'assets_count': 0,
		}
		kwargs.update(context)
		return super(AssetGroupCreateView, self).get_context_data(**kwargs)

	def form_valid(self, form):
		asset_group = form.save()
		assets_id_list = self.request.POST.getlist('assets', [])
		assets = [get_object_or_404(Asset, id=int(asset_id)) for asset_id in assets_id_list]
		asset_group.created_by = self.request.user.username or 'Admin'
		asset_group.assets.add(*tuple(assets))
		asset_group.save()
		return super(AssetGroupCreateView, self).form_valid(form)


class AssetGroupListView(AdminUserRequiredMixin, TemplateView):
	template_name = 'assets/asset_group_list.html'

	def get_context_data(self, **kwargs):
		context = {
			'app': _('Assets'),
			'action': _('Asset group list'),
			'assets': Asset.objects.all(),
			'system_users': SystemUser.objects.all(),
			'keyword': self.request.GET.get('keyword', '')
		}
		kwargs.update(context)
		return super(AssetGroupListView, self).get_context_data(**kwargs)


class AssetGroupDetailView(AdminUserRequiredMixin, DetailView):
	model = AssetGroup
	template_name = 'assets/asset_group_detail.html'
	context_object_name = 'asset_group'

	def get_context_data(self, **kwargs):
		assets_remain = Asset.objects.exclude(id__in=self.object.assets.all())
		system_users = self.object.system_users.all()
		system_users_remain = SystemUser.objects.exclude(id__in=system_users)
		context = {
			'app': _('Assets'),
			'action': _('Asset group detail'),
			'assets_remain': assets_remain,
			'assets': [asset for asset in Asset.objects.all() if asset not in assets_remain],
			'system_users': system_users,
			'system_users_remain': system_users_remain,
		}
		kwargs.update(context)
		return super(AssetGroupDetailView, self).get_context_data(**kwargs)


class AssetGroupUpdateView(AdminUserRequiredMixin, UpdateView):
	model = AssetGroup
	form_class = forms.AssetGroupForm
	template_name = 'assets/asset_group_create.html'
	success_url = reverse_lazy('assets:asset-group-list')

	def get(self, request, *args, **kwargs):
		self.object = self.get_object(queryset=AssetGroup.objects.all())
		return super(AssetGroupUpdateView, self).get(request, *args, **kwargs)

	def get_context_data(self, **kwargs):
		assets_all = self.object.assets.all()
		context = {
			'app': _('Assets'),
			'action': _('Create asset group'),
			'assets_on_list': assets_all,
			'assets_count': len(assets_all),
			'group_id':self.object.id,
		}
		kwargs.update(context)
		return super(AssetGroupUpdateView, self).get_context_data(**kwargs)


class AssetGroupDeleteView(AdminUserRequiredMixin, DeleteView):
	template_name = 'assets/delete_confirm.html'
	model = AssetGroup
	success_url = reverse_lazy('assets:asset-group-list')


class IDCListView(AdminUserRequiredMixin, TemplateView):
	template_name = 'assets/idc_list.html'

	def get_context_data(self, **kwargs):
		context = {
			'app': _('Assets'),
			'action': _('IDC list'),
			# 'keyword': self.request.GET.get('keyword', '')
		}
		kwargs.update(context)
		return super(IDCListView, self).get_context_data(**kwargs)


class IDCCreateView(AdminUserRequiredMixin, CreateView):
	model = IDC
	form_class = forms.IDCForm
	template_name = 'assets/idc_create_update.html'
	success_url = reverse_lazy('assets:idc-list')

	def get_context_data(self, **kwargs):
		context = {
			'app': _('assets'),
			'action': _('Create IDC'),
		}
		kwargs.update(context)
		return super(IDCCreateView, self).get_context_data(**kwargs)

	def form_valid(self, form):
		IDC = form.save(commit=False)
		IDC.created_by = self.request.user.username or 'System'
		IDC.save()
		# IDC_add_success_next(user)
		return super(IDCCreateView, self).form_valid(form)


class IDCUpdateView(AdminUserRequiredMixin, UpdateView):
	model = IDC
	form_class = forms.IDCForm
	template_name = 'assets/idc_create_update.html'
	context_object_name = 'idc'
	success_url = reverse_lazy('assets:idc-list')

	def form_valid(self, form):
		idc = form.save(commit=False)
		idc.save()
		return super(IDCUpdateView, self).form_valid(form)

	def get_context_data(self, **kwargs):
		context = {
			'app': _('assets'),
			'action': _('Update IDC'),
		}
		kwargs.update(context)
		return super(IDCUpdateView, self).get_context_data(**kwargs)


class IDCDetailView(AdminUserRequiredMixin, DetailView):
	model = IDC
	template_name = 'assets/idc_detail.html'
	context_object_name = 'idc'


class IDCAssetsView(AdminUserRequiredMixin, DetailView):
	model = IDC
	template_name = 'assets/idc_assets.html'
	context_object_name = 'idc'

	def get_context_data(self, **kwargs):
		assets_remain = Asset.objects.exclude(id__in=self.object.assets.all())

		context = {
			'app': _('Assets'),
			'action': _('Asset detail'),
			'groups': AssetGroup.objects.all(),
			'system_users': SystemUser.objects.all(),
			'tags': Tag.objects.all(),
			'assets_remain': assets_remain,
			'assets': [asset for asset in Asset.objects.all() if asset not in assets_remain],
		}
		kwargs.update(context)
		return super(IDCAssetsView, self).get_context_data(**kwargs)



class IDCDeleteView(AdminUserRequiredMixin, DeleteView):
	model = IDC
	template_name = 'assets/delete_confirm.html'
	success_url = reverse_lazy('assets:idc-list')


class AdminUserListView(AdminUserRequiredMixin, TemplateView):
	model = AdminUser
	# paginate_by = settings.CONFIG.DISPLAY_PER_PAGE
	# context_object_name = 'admin_user_list'
	template_name = 'assets/admin_user_list.html'

	def get_context_data(self, **kwargs):
		context = {
			'app': _('Assets'),
			'action': _('Admin user list'),
			# 'keyword': self.request.GET.get('keyword', '')
		}
		kwargs.update(context)
		return super(AdminUserListView, self).get_context_data(**kwargs)

	# def get_queryset(self):
	#     Todo: Default order by lose asset connection num
		# self.queryset = super(AdminUserListView, self).get_queryset()
		# self.keyword = keyword = self.request.GET.get('keyword', '')
		# self.sort = sort = self.request.GET.get('sort', '-date_created')
		#
		# if keyword:
		#     self.queryset = self.queryset.filter(Q(name__icontains=keyword) |
		#                                          Q(comment__icontains=keyword))
		#
		# if sort:
		#     self.queryset = self.queryset.order_by(sort)
		# return self.queryset


class AdminUserCreateView(AdminUserRequiredMixin, SuccessMessageMixin, CreateView):
	model = AdminUser
	form_class = forms.AdminUserForm
	template_name = 'assets/admin_user_create_update.html'
	success_url = reverse_lazy('assets:admin-user-list')

	def get_context_data(self, **kwargs):
		context = {
			'app': 'assets',
			'action': 'Create admin user'
		}
		kwargs.update(context)
		return super(AdminUserCreateView, self).get_context_data(**kwargs)

	def get_success_message(self, cleaned_data):
		success_message = _('Create admin user <a href="%s">%s</a> successfully.' %
							(
								reverse_lazy('assets:admin-user-detail', kwargs={'pk': self.object.pk}),
								self.object.name,
							))
		return success_message

	def form_invalid(self, form):
		return super(AdminUserCreateView, self).form_invalid(form)


class AdminUserUpdateView(AdminUserRequiredMixin, UpdateView):
	model = AdminUser
	form_class = forms.AdminUserForm
	template_name = 'assets/admin_user_create_update.html'

	def get_context_data(self, **kwargs):
		context = {
			'app': 'assets',
			'action': 'Update admin user'
		}
		kwargs.update(context)
		return super(AdminUserUpdateView, self).get_context_data(**kwargs)

	def get_success_url(self):
		success_url = reverse_lazy('assets:admin-user-detail', pk=self.object.pk)
		return success_url


class AdminUserDetailView(AdminUserRequiredMixin, SingleObjectMixin, ListView):
	paginate_by = settings.CONFIG.DISPLAY_PER_PAGE
	template_name = 'assets/admin_user_detail.html'
	context_object_name = 'admin_user'

	def get(self, request, *args, **kwargs):
		self.object  = self.get_object(queryset=AdminUser.objects.all())
		return super(AdminUserDetailView, self).get(request, *args, **kwargs)

	# Todo: queryset default order by connectivity, need ops support
	def get_queryset(self):
		return self.object.assets.all()

	# def get_asset_groups(self):
	# 	return self.object.asset_groups.all()

	def get_context_data(self, **kwargs):
		asset_groups = AssetGroup.objects.all()
		assets = self.get_queryset()
		context = {
			'app': 'assets',
			'action': 'Admin user detail',
			'assets_remain': [asset for asset in Asset.objects.all() if asset not in assets],
		    'asset_groups': asset_groups,
		    # 'asset_groups_remain': [asset_group for asset_group in AssetGroup.objects.all()
		    #                         if asset_group not in asset_groups]
		}
		kwargs.update(context)
		return super(AdminUserDetailView, self).get_context_data(**kwargs)


class AdminUserDeleteView(AdminUserRequiredMixin, DeleteView):
	model = AdminUser
	template_name = 'assets/delete_confirm.html'
	success_url = reverse_lazy('assets:admin-user-list')


class SystemUserListView(AdminUserRequiredMixin, TemplateView):
	template_name = 'assets/system_user_list.html'

	def get_context_data(self, **kwargs):
		context = {
			'app': _('Assets'),
			'action': _('System user list'),
		}
		kwargs.update(context)
		return super(SystemUserListView, self).get_context_data(**kwargs)


class SystemUserCreateView(AdminUserRequiredMixin, SuccessMessageMixin, CreateView):
	model = SystemUser
	form_class = forms.SystemUserForm
	template_name = 'assets/system_user_create_update.html'
	success_url = reverse_lazy('assets:system-user-list')

	def get_context_data(self, **kwargs):
		context = {
			'app': _('Assets'),
			'action': _('Create system user'),
		}
		kwargs.update(context)
		return super(SystemUserCreateView, self).get_context_data(**kwargs)

	def get_success_message(self, cleaned_data):
		success_message = _('Create system user <a href="%s">%s</a> successfully.' %
							(
								reverse_lazy('assets:system-user-detail', kwargs={'pk': self.object.pk}),
								self.object.name,
							))

		return success_message


class SystemUserUpdateView(AdminUserRequiredMixin, UpdateView):
	model = SystemUser
	form_class = forms.SystemUserForm
	template_name = 'assets/system_user_create_update.html'

	def get_context_data(self, **kwargs):
		context = {
			'app': _('Assets'),
			'action': _('Update system user')
		}
		kwargs.update(context)
		return super(SystemUserUpdateView, self).get_context_data(**kwargs)

	def get_success_url(self):
		success_url = reverse_lazy('assets:system-user-detail', kwargs={'pk': self.object.pk})
		return success_url


class SystemUserDetailView(AdminUserRequiredMixin, DetailView):
	template_name = 'assets/system_user_detail.html'
	context_object_name = 'system_user'
	model = SystemUser

	def get_context_data(self, **kwargs):
		context = {
			'app': _('Assets'),
			'action': _('System user detail')
		}
		kwargs.update(context)
		return super(SystemUserDetailView, self).get_context_data(**kwargs)


class SystemUserDeleteView(AdminUserRequiredMixin, DeleteView):
	model = SystemUser
	template_name = 'assets/delete_confirm.html'
	success_url = reverse_lazy('assets:system-user-list')


class SystemUserAssetView(AdminUserRequiredMixin, SingleObjectMixin, ListView):
	paginate_by = settings.CONFIG.DISPLAY_PER_PAGE
	template_name = 'assets/system_user_asset.html'
	context_object_name = 'system_user'

	def get(self, request, *args, **kwargs):
		self.object = self.get_object(queryset=SystemUser.objects.all())
		return super(SystemUserAssetView, self).get(request, *args, **kwargs)

	def get_asset_groups(self):
		return self.object.asset_groups.all()

	# Todo: queryset default order by connectivity, need ops support
	def get_queryset(self):
		return list(self.object.get_assets())

	def get_context_data(self, **kwargs):
		asset_groups = self.get_asset_groups()
		assets = self.get_queryset()
		context = {
			'app': 'assets',
			'action': 'System user asset',
			'assets_remain': [asset for asset in Asset.objects.all() if asset not in assets],
			'asset_groups': asset_groups,
			'asset_groups_remain': [asset_group for asset_group in AssetGroup.objects.all()
									if asset_group not in asset_groups]
		}
		kwargs.update(context)
		return super(SystemUserAssetView, self).get_context_data(**kwargs)


class TagView(ListView):
	context_object_name = 'asset_list'
	template_name = 'assets/asset_list.html'

	def get_queryset(self):
		asset_list = Asset.objects.filter(tags=self.kwargs['tag_id'])
		return asset_list

	def get_context_data(self, **kwargs):
		kwargs['app'] = 'Assets'
		kwargs['action']='asset list'
		kwargs['tag_list'] =  [(i.id,i.name,i.asset_set.all().count() )for i in Tag.objects.all().order_by('name')]
		kwargs['tag_id'] = self.kwargs['tag_id']
		return super(TagView, self).get_context_data(**kwargs)


class TagsListView(AdminUserRequiredMixin, ListView):
	model = Tag
	paginate_by = settings.CONFIG.DISPLAY_PER_PAGE
	context_object_name = 'asset_tags_list'
	template_name = 'assets/asset_tags_list.html'
	ordering = '-id'

	def get_context_data(self, **kwargs):
		context = {
			'app': _('Tag'),
			'action': _('Asset Tags list'),
			'keyword': self.request.GET.get('keyword', '')
		}
		kwargs.update(context)
		return super(TagsListView, self).get_context_data(**kwargs)


class AssetTagCreateView(AdminUserRequiredMixin, CreateAssetTagsMiXin, CreateView):
	model = Tag
	form_class = forms.AssetTagForm
	template_name = 'assets/asset_tag_create.html'
	success_url = reverse_lazy('assets:asset-tag-list')
	#ordering = '-id'

	# Todo: Asset group create template select assets so hard, need be resolve next

	def get_context_data(self, **kwargs):
		context = {
			'app': _('Tag'),
			'action': _('Asset Tags list'),
			'assets_count': 0,
		}
		kwargs.update(context)
		return super(AssetTagCreateView, self).get_context_data(**kwargs)

	def form_valid(self, form):
		asset_tag = form.save()
		assets_id_list = self.request.POST.getlist('assets', [])
		assets = [get_object_or_404(Asset, id=int(asset_id)) for asset_id in assets_id_list]
		asset_tag.created_by = self.request.user.username or 'Admin'
		asset_tag.assets.add(*tuple(assets))
		asset_tag.save()
		return super(AssetTagCreateView, self).form_valid(form)


class AssetTagDetailView(SingleObjectMixin, AdminUserRequiredMixin, ListView):
	template_name = 'assets/asset_tag_detail.html'
	paginate_by = settings.CONFIG.DISPLAY_PER_PAGE


	def get(self, request, *args, **kwargs):
		self.object = self.get_object(queryset=Tag.objects.all())
		return super(AssetTagDetailView, self).get(request, *args, **kwargs)

	def get_queryset(self):
		return self.object.assets.all()

	def get_context_data(self, **kwargs):
		assets_remain = Asset.objects.exclude(id__in=self.object.assets.all())
		context = {
			'app': _('Tag'),
			'action': _('Asset Tags detail'),
			'asset_tag': self.object,
			'assets_remain': assets_remain,
			'assets': [asset for asset in Asset.objects.all() if asset not in assets_remain]
		}
		kwargs.update(context)
		return super(AssetTagDetailView, self).get_context_data(**kwargs)


class AssetTagUpdateView(AdminUserRequiredMixin, UpdateView):
	model = Tag
	form_class = forms.AssetTagForm
	template_name = 'assets/asset_tag_create.html'
	success_url = reverse_lazy('assets:asset-tag-list')

	def get(self, request, *args, **kwargs):
		self.object = self.get_object(queryset=Tag.objects.all())
		return super(AssetTagUpdateView, self).get(request, *args, **kwargs)

	def get_context_data(self, **kwargs):
		assets_all = self.object.assets.all()
		context = {
			'app': _('Tag'),
			'action': _('Asset Tags detail'),
			'assets_count': len(assets_all),
			'assets_on_list': assets_all,
			'tag_id':self.object.id,
		}
		kwargs.update(context)
		return super(AssetTagUpdateView, self).get_context_data(**kwargs)


class AssetTagDeleteView(AdminUserRequiredMixin, DeleteView):
	template_name = 'assets/delete_confirm.html'
	model = Tag
	success_url = reverse_lazy('assets:asset-tag-list')


@method_decorator(csrf_exempt, name='dispatch')
class AssetExportView(View):
<<<<<<< HEAD
    @staticmethod
    def get_asset_attr(asset, attr):
        if attr in ['admin_user', 'idc']:
            return getattr(asset, attr).name
        elif attr in ['status', 'type', 'env']:
            return getattr(asset, 'get_{}_display'.format(attr))()
        else:
            return getattr(asset, attr)

    def get(self, request, *args, **kwargs):
        spm = request.GET.get('spm', '')
        assets_id = cache.get(spm)
        if not assets_id and not isinstance(assets_id, list):
            return HttpResponse('May be expired', status=404)

        assets = Asset.objects.filter(id__in=assets_id)
        wb = Workbook()
        ws = wb.active
        ws.title = 'Asset'
        header = ['hostname', 'ip', 'port', 'admin_user', 'idc', 'cpu', 'memory', 'disk',
                  'mac_address', 'other_ip', 'remote_card_ip', 'os', 'cabinet_no',
                  'cabinet_pos', 'number', 'status', 'type', 'env', 'sn', 'comment']
        ws.append(header)

        for asset in assets:
            ws.append([self.get_asset_attr(asset, attr) for attr in header])

        filename = 'assets-{}.xlsx'.format(timezone.localtime(timezone.now()).strftime('%Y-%m-%d_%H-%M-%S'))
        response = HttpResponse(save_virtual_workbook(wb), content_type='applications/vnd.ms-excel')
        response['Content-Disposition'] = 'attachment; filename="%s"' % filename
        return response

    def post(self, request, *args, **kwargs):
        try:
            assets_id = json.loads(request.body).get('assets_id', [])
            print(assets_id)
        except ValueError:
            return HttpResponse('Json object not valid', status=400)
        spm = uuid.uuid4().get_hex()
        cache.set(spm, assets_id, 300)
        url = reverse('assets:asset-export') + '?spm=%s' % spm
        return JsonResponse({'redirect': url})
=======
	@staticmethod
	def get_asset_attr(asset, attr):
		if attr in ['admin_user', 'idc']:
			return getattr(asset, attr)
		# elif attr in ['status', 'type', 'env']:
		# 	return getattr(asset, 'get_{}_display'.format(attr))
		else:
			return getattr(asset, attr)

	def get(self, request, *args, **kwargs):
		spm = request.GET.get('spm', '')
		assets_id = cache.get(spm)
		if not assets_id and not isinstance(assets_id, list):
			return HttpResponse('May be expired', status=404)

		assets = Asset.objects.filter(id__in=assets_id)
		wb = Workbook()
		ws = wb.active
		ws.title = 'Asset'
		header = ['hostname', 'ip', 'port', 'admin_user', 'idc', 'cpu', 'memory', 'disk',
				  'mac_address', 'other_ip', 'remote_card_ip', 'os', 'cabinet_no',
				  'cabinet_pos', 'number', 'status', 'type', 'env', 'sn', 'comment']
		ws.append(header)

		for asset in assets:
			print [self.get_asset_attr(asset, attr) for attr in header]
			ws.append([self.get_asset_attr(asset, attr) for attr in header])


		filename = 'assets-{}.xlsx'.format(timezone.localtime(timezone.now()).strftime('%Y-%m-%d_%H-%M-%S'))
		response = HttpResponse(save_virtual_workbook(wb), content_type='application/vnd.ms-excel')
		response['Content-Disposition'] = 'attachment; filename="%s"' % filename
		return response

	def post(self, request, *args, **kwargs):
		try:
			assets_id = json.loads(request.body).get('assets_id', [])
		except ValueError:
			return HttpResponse('Json object not valid', status=400)
		spm = uuid.uuid4().get_hex()
		cache.set(spm, assets_id, 300)
		url = reverse('assets:asset-export') + '?spm=%s' % spm
		print url
		return HttpResponse({'redirect': url})
>>>>>>> 3da33a57


class BulkImportAssetView(AdminUserRequiredMixin, JSONResponseMixin, FormView):
	form_class = forms.FileForm

	def form_valid(self, form):
		try:
			wb = load_workbook(form.cleaned_data['file'])
			ws = wb.get_active_sheet()
		except Exception as e:
			print(e)
			data = {'valid': False, 'msg': 'Not a valid Excel file'}
			return self.render_json_response(data)

		rows = ws.rows
		header_all = ['hostname', 'ip', 'port', 'admin_user', 'idc', 'cpu', 'memory', 'disk',
					  'mac_address', 'other_ip', 'remote_card_ip', 'os', 'cabinet_no',
					  'cabinet_pos', 'number', 'status', 'type', 'env', 'sn', 'comment']
		header_min = ['hostname', 'ip', 'port', 'admin_user', 'comment']
		header = [col.value for col in next(rows)]
		if not set(header).issubset(set(header_all)) and not set(header).issuperset(set(header_min)):
			data = {'valid': False, 'msg': 'Must be same format as template or export file'}
			return self.render_json_response(data)

		created = []
		updated = []
		failed = []
		for row in rows:
			asset_dict = dict(zip(header, [col.value for col in row]))
			if asset_dict.get('admin_user', None):
				admin_user = get_object_or_none(AdminUser, name=asset_dict['admin_user'])
				asset_dict['admin_user'] = admin_user

			if asset_dict.get('idc'):
				idc = get_object_or_none(IDC, name=asset_dict['idc'])
				asset_dict['idc'] = idc

			if asset_dict.get('type'):
				asset_display_type_map = dict(zip(dict(Asset.TYPE_CHOICES).values(), dict(Asset.TYPE_CHOICES).keys()))
				asset_type = asset_display_type_map.get(asset_dict['type'], 'Server')
				asset_dict['type'] = asset_type

			if asset_dict.get('status'):
				asset_display_status_map = dict(zip(dict(Asset.STATUS_CHOICES).values(),
													dict(Asset.STATUS_CHOICES).keys()))
				asset_status = asset_display_status_map.get(asset_dict['status'], 'In use')
				asset_dict['status'] = asset_status

			if asset_dict.get('env'):
				asset_display_env_map = dict(zip(dict(Asset.ENV_CHOICES).values(),
												 dict(Asset.ENV_CHOICES).keys()))
				asset_env = asset_display_env_map.get(asset_dict['env'], 'Prod')
				asset_dict['env'] = asset_env

			try:
				Asset.objects.create(**asset_dict)
				created.append(asset_dict['ip'])
			except IntegrityError as e:
				asset = Asset.objects.filter(ip=asset_dict['ip'], port=asset_dict['port'])
				if not asset:
					failed.append(asset_dict['ip'])
					continue
				asset.update(**asset_dict)
				updated.append(asset_dict['ip'])
			except TypeError as e:
				print(e)
				failed.append(asset_dict['ip'])

		data = {
			'created': created,
			'created_info': 'Created {}'.format(len(created)),
			'updated': updated,
			'updated_info': 'Updated {}'.format(len(updated)),
			'failed': failed,
			'failed_info': 'Failed {}'.format(len(failed)),
			'valid': True,
			'msg': 'Created: {}. Updated: {}, Error: {}'.format(len(created), len(updated), len(failed))
		}
		return self.render_json_response(data)<|MERGE_RESOLUTION|>--- conflicted
+++ resolved
@@ -31,720 +31,718 @@
 
 
 class AssetListView(AdminUserRequiredMixin, TemplateView):
-	template_name = 'assets/asset_list.html'
-
-	def get_context_data(self, **kwargs):
-		context = {
-			'app': 'Assets',
-			'action': 'asset list',
-			'groups': AssetGroup.objects.all(),
-			'system_users': SystemUser.objects.all(),
-			'tag_list': [(i.id, i.name, i.assets.all().count())for i in Tag.objects.all().order_by('name')],
-			'tags': Tag.objects.all().order_by('name')
-		}
-		kwargs.update(context)
-		return super(AssetListView, self).get_context_data(**kwargs)
+    template_name = 'assets/asset_list.html'
+
+    def get_context_data(self, **kwargs):
+        context = {
+            'app': 'Assets',
+            'action': 'asset list',
+            'groups': AssetGroup.objects.all(),
+            'system_users': SystemUser.objects.all(),
+            'tag_list': [(i.id, i.name, i.assets.all().count())for i in Tag.objects.all().order_by('name')],
+            'tags': Tag.objects.all().order_by('name')
+        }
+        kwargs.update(context)
+        return super(AssetListView, self).get_context_data(**kwargs)
 
 
 class AssetCreateView(AdminUserRequiredMixin, CreateAssetTagsMiXin, CreateView):
-	model = Asset
-	tag_type = 'asset'
-	form_class = forms.AssetCreateForm
-	template_name = 'assets/asset_create.html'
-	success_url = reverse_lazy('assets:asset-list')
-
-	def form_valid(self, form):
-		asset = form.save()
-		asset.created_by = self.request.user.username or 'Admin'
-		asset.save()
-		return super(AssetCreateView, self).form_valid(form)
-
-	def form_invalid(self, form):
-		if form.errors.get('__all__'):
-			form.errors['all'] = form.errors.get('__all__')
-		return super(AssetCreateView, self).form_invalid(form)
-
-	def get_context_data(self, **kwargs):
-		context = {
-			'app': 'Assets',
-			'action': 'Create asset',
-		}
-		kwargs.update(context)
-		return super(AssetCreateView, self).get_context_data(**kwargs)
+    model = Asset
+    tag_type = 'asset'
+    form_class = forms.AssetCreateForm
+    template_name = 'assets/asset_create.html'
+    success_url = reverse_lazy('assets:asset-list')
+
+    def form_valid(self, form):
+        asset = form.save()
+        asset.created_by = self.request.user.username or 'Admin'
+        asset.save()
+        return super(AssetCreateView, self).form_valid(form)
+
+    def form_invalid(self, form):
+        if form.errors.get('__all__'):
+            form.errors['all'] = form.errors.get('__all__')
+        return super(AssetCreateView, self).form_invalid(form)
+
+    def get_context_data(self, **kwargs):
+        context = {
+            'app': 'Assets',
+            'action': 'Create asset',
+        }
+        kwargs.update(context)
+        return super(AssetCreateView, self).get_context_data(**kwargs)
 
 
 class AssetModalCreateView(AdminUserRequiredMixin, CreateAssetTagsMiXin, ListView):
-	model = Asset
-	form_class = forms.AssetCreateForm
-	template_name = 'assets/asset_modal_update.html'
-	success_url = reverse_lazy('assets:asset-list')
-
-	def get_queryset(self):
-		self.queryset = super(AssetModalCreateView,self).get_queryset()
-		self.s = self.request.GET.get('plain_id_lists')
-		if "," in str(self.s):
-			self.plain_id_lists = [int(x) for x in self.s.split(',')]
-		else:
-			self.plain_id_lists = [self.s]
-		return self.queryset
-
-	def get_context_data(self, **kwargs):
-		asset_on_list = Asset.objects.filter(id__in = self.plain_id_lists)
-		context = {
-			'app': 'Assets',
-			'action': 'Bulk Update asset',
-			'assets_on_list': asset_on_list,
-			'assets_count': len(asset_on_list),
-			'plain_id_lists':self.s,
-		}
-		kwargs.update(context)
-		return super(AssetModalCreateView, self).get_context_data(**kwargs)
+    model = Asset
+    form_class = forms.AssetCreateForm
+    template_name = 'assets/asset_modal_update.html'
+    success_url = reverse_lazy('assets:asset-list')
+
+    def get_queryset(self):
+        self.queryset = super(AssetModalCreateView,self).get_queryset()
+        self.s = self.request.GET.get('plain_id_lists')
+        if "," in str(self.s):
+            self.plain_id_lists = [int(x) for x in self.s.split(',')]
+        else:
+            self.plain_id_lists = [self.s]
+        return self.queryset
+
+    def get_context_data(self, **kwargs):
+        asset_on_list = Asset.objects.filter(id__in = self.plain_id_lists)
+        context = {
+            'app': 'Assets',
+            'action': 'Bulk Update asset',
+            'assets_on_list': asset_on_list,
+            'assets_count': len(asset_on_list),
+            'plain_id_lists':self.s,
+        }
+        kwargs.update(context)
+        return super(AssetModalCreateView, self).get_context_data(**kwargs)
 
 
 class AssetUpdateView(AdminUserRequiredMixin, UpdateAssetTagsMiXin, UpdateView):
-	model = Asset
-	form_class = forms.AssetCreateForm
-	template_name = 'assets/asset_update.html'
-	success_url = reverse_lazy('assets:asset-list')
-	new_form = ''
-	assets_ids = ''
-
-	def post(self, request, *args, **kwargs):
-		default_keys = [
-			'csrfmiddlewaretoken',
-			'assets_ids',
-			'ip',
-			'number',
-			'hostname',
-			'system_users',
-			'admin_user',
-		]
-		self.assets_ids = self.request.POST.getlist('assets_ids')
-		self.new_form = self.request.POST.copy()
-		for i in default_keys:
-			if self.new_form.has_key(i):
-				self.new_form.pop(i)
-
-		return super(AssetUpdateView, self).post(request, *args, **kwargs)
-
-	def get_context_data(self, **kwargs):
-		context = {
-			'app': 'Assets',
-			'action': 'Update asset',
-		}
-		kwargs.update(context)
-		return super(AssetUpdateView, self).get_context_data(**kwargs)
-
-	def form_invalid(self, form):
-		print(form.errors)
-		return super(AssetUpdateView, self).form_invalid(form)
-
-	def form_valid(self, form):
-		asset = form.save(commit=False)
-
-		def prn_obj_key(obj_form):
-			return obj_form.clean().keys()
-
-		for i in prn_obj_key(form):
-			if i not in self.new_form.keys():
-				print i
-
-				#delattr(asset, '"%s" % i')
-				#del asset.i
-		asset.save()
-		asset.id = 27
-		# asset.created_by = self.request.user.username or 'Admin'
-		asset.save()
-		asset.id = 28
-		asset.save()
-		return super(AssetUpdateView, self).form_valid(form)
+    model = Asset
+    form_class = forms.AssetCreateForm
+    template_name = 'assets/asset_update.html'
+    success_url = reverse_lazy('assets:asset-list')
+    new_form = ''
+    assets_ids = ''
+
+    def post(self, request, *args, **kwargs):
+        default_keys = [
+            'csrfmiddlewaretoken',
+            'assets_ids',
+            'ip',
+            'number',
+            'hostname',
+            'system_users',
+            'admin_user',
+        ]
+        self.assets_ids = self.request.POST.getlist('assets_ids')
+        self.new_form = self.request.POST.copy()
+        for i in default_keys:
+            if self.new_form.has_key(i):
+                self.new_form.pop(i)
+
+        return super(AssetUpdateView, self).post(request, *args, **kwargs)
+
+    def get_context_data(self, **kwargs):
+        context = {
+            'app': 'Assets',
+            'action': 'Update asset',
+        }
+        kwargs.update(context)
+        return super(AssetUpdateView, self).get_context_data(**kwargs)
+
+    def form_invalid(self, form):
+        print(form.errors)
+        return super(AssetUpdateView, self).form_invalid(form)
+
+    def form_valid(self, form):
+        asset = form.save(commit=False)
+
+        def prn_obj_key(obj_form):
+            return obj_form.clean().keys()
+
+        for i in prn_obj_key(form):
+            if i not in self.new_form.keys():
+                print i
+
+                #delattr(asset, '"%s" % i')
+                #del asset.i
+        asset.save()
+        asset.id = 27
+        # asset.created_by = self.request.user.username or 'Admin'
+        asset.save()
+        asset.id = 28
+        asset.save()
+        return super(AssetUpdateView, self).form_valid(form)
 
 
 class AssetDeleteView(DeleteView):
-	model = Asset
-	template_name = 'assets/delete_confirm.html'
-	success_url = reverse_lazy('assets:asset-list')
+    model = Asset
+    template_name = 'assets/delete_confirm.html'
+    success_url = reverse_lazy('assets:asset-list')
 
 
 class AssetDetailView(DetailView):
-	model = Asset
-	context_object_name = 'asset'
-	template_name = 'assets/asset_detail.html'
-
-	def get_context_data(self, **kwargs):
-		asset_groups = self.object.groups.all()
-		system_users = self.object.system_users.all()
-		context = {
-			'app': 'Assets',
-			'action': 'Asset detail',
-			'asset_groups_remain': [asset_group for asset_group in AssetGroup.objects.all()
-									if asset_group not in asset_groups],
-			'asset_groups': asset_groups,
-			'system_users_remain': [system_user for system_user in SystemUser.objects.all()
-									if system_user not in system_users],
-			'system_users': system_users,
-		}
-		kwargs.update(context)
-		return super(AssetDetailView, self).get_context_data(**kwargs)
+    model = Asset
+    context_object_name = 'asset'
+    template_name = 'assets/asset_detail.html'
+
+    def get_context_data(self, **kwargs):
+        asset_groups = self.object.groups.all()
+        system_users = self.object.system_users.all()
+        context = {
+            'app': 'Assets',
+            'action': 'Asset detail',
+            'asset_groups_remain': [asset_group for asset_group in AssetGroup.objects.all()
+                                    if asset_group not in asset_groups],
+            'asset_groups': asset_groups,
+            'system_users_remain': [system_user for system_user in SystemUser.objects.all()
+                                    if system_user not in system_users],
+            'system_users': system_users,
+        }
+        kwargs.update(context)
+        return super(AssetDetailView, self).get_context_data(**kwargs)
 
 
 class AssetModalListView(AdminUserRequiredMixin, ListView):
-	paginate_by = settings.CONFIG.DISPLAY_PER_PAGE
-	model = Asset
-	context_object_name = 'asset_modal_list'
-	template_name = 'assets/asset_modal_list.html'
-
-	def get_context_data(self, **kwargs):
-		group_id = self.request.GET.get('group_id')
-		tag_id = self.request.GET.get('tag_id')
-		plain_id_lists = self.request.GET.get('plain_id_lists')
-		self.s = self.request.GET.get('plain_id_lists')
-		if "," in str(self.s):
-			self.plain_id_lists = [int(x) for x in self.s.split(',')]
-		else:
-			self.plain_id_lists = [self.s]
-
-		if plain_id_lists:
-			if "," in str(self.s):
-				plain_id_lists = [int(x) for x in self.s.split(',')]
-			else:
-				plain_id_lists = [int(self.s)]
-			context = {
-				'all_assets' :plain_id_lists
-			}
-			kwargs.update(context)
-		if group_id:
-			group = AssetGroup.objects.get(id=group_id)
-			context = {
-				'all_assets': [x.id for x in group.assets.all()]
-			}
-			kwargs.update(context)
-		if tag_id:
-			tag = Tag.objects.get(id=tag_id)
-			context = {
-				'all_assets': [x.id for x in tag.asset_set.all()]
-			}
-			kwargs.update(context)
-		return super(AssetModalListView, self).get_context_data(**kwargs)
+    paginate_by = settings.CONFIG.DISPLAY_PER_PAGE
+    model = Asset
+    context_object_name = 'asset_modal_list'
+    template_name = 'assets/asset_modal_list.html'
+
+    def get_context_data(self, **kwargs):
+        group_id = self.request.GET.get('group_id')
+        tag_id = self.request.GET.get('tag_id')
+        plain_id_lists = self.request.GET.get('plain_id_lists')
+        self.s = self.request.GET.get('plain_id_lists')
+        if "," in str(self.s):
+            self.plain_id_lists = [int(x) for x in self.s.split(',')]
+        else:
+            self.plain_id_lists = [self.s]
+
+        if plain_id_lists:
+            if "," in str(self.s):
+                plain_id_lists = [int(x) for x in self.s.split(',')]
+            else:
+                plain_id_lists = [int(self.s)]
+            context = {
+                'all_assets' :plain_id_lists
+            }
+            kwargs.update(context)
+        if group_id:
+            group = AssetGroup.objects.get(id=group_id)
+            context = {
+                'all_assets': [x.id for x in group.assets.all()]
+            }
+            kwargs.update(context)
+        if tag_id:
+            tag = Tag.objects.get(id=tag_id)
+            context = {
+                'all_assets': [x.id for x in tag.asset_set.all()]
+            }
+            kwargs.update(context)
+        return super(AssetModalListView, self).get_context_data(**kwargs)
 
 
 class AssetGroupCreateView(AdminUserRequiredMixin, CreateView):
-	model = AssetGroup
-	form_class = forms.AssetGroupForm
-	template_name = 'assets/asset_group_create.html'
-	success_url = reverse_lazy('assets:asset-group-list')
-	#ordering = '-id'
-
-	# Todo: Asset group create template select assets so hard, need be resolve next
-
-	def get_context_data(self, **kwargs):
-		context = {
-			'app': _('Assets'),
-			'action': _('Create asset group'),
-			'assets_count': 0,
-		}
-		kwargs.update(context)
-		return super(AssetGroupCreateView, self).get_context_data(**kwargs)
-
-	def form_valid(self, form):
-		asset_group = form.save()
-		assets_id_list = self.request.POST.getlist('assets', [])
-		assets = [get_object_or_404(Asset, id=int(asset_id)) for asset_id in assets_id_list]
-		asset_group.created_by = self.request.user.username or 'Admin'
-		asset_group.assets.add(*tuple(assets))
-		asset_group.save()
-		return super(AssetGroupCreateView, self).form_valid(form)
+    model = AssetGroup
+    form_class = forms.AssetGroupForm
+    template_name = 'assets/asset_group_create.html'
+    success_url = reverse_lazy('assets:asset-group-list')
+    #ordering = '-id'
+
+    # Todo: Asset group create template select assets so hard, need be resolve next
+
+    def get_context_data(self, **kwargs):
+        context = {
+            'app': _('Assets'),
+            'action': _('Create asset group'),
+            'assets_count': 0,
+        }
+        kwargs.update(context)
+        return super(AssetGroupCreateView, self).get_context_data(**kwargs)
+
+    def form_valid(self, form):
+        asset_group = form.save()
+        assets_id_list = self.request.POST.getlist('assets', [])
+        assets = [get_object_or_404(Asset, id=int(asset_id)) for asset_id in assets_id_list]
+        asset_group.created_by = self.request.user.username or 'Admin'
+        asset_group.assets.add(*tuple(assets))
+        asset_group.save()
+        return super(AssetGroupCreateView, self).form_valid(form)
 
 
 class AssetGroupListView(AdminUserRequiredMixin, TemplateView):
-	template_name = 'assets/asset_group_list.html'
-
-	def get_context_data(self, **kwargs):
-		context = {
-			'app': _('Assets'),
-			'action': _('Asset group list'),
-			'assets': Asset.objects.all(),
-			'system_users': SystemUser.objects.all(),
-			'keyword': self.request.GET.get('keyword', '')
-		}
-		kwargs.update(context)
-		return super(AssetGroupListView, self).get_context_data(**kwargs)
+    template_name = 'assets/asset_group_list.html'
+
+    def get_context_data(self, **kwargs):
+        context = {
+            'app': _('Assets'),
+            'action': _('Asset group list'),
+            'assets': Asset.objects.all(),
+            'system_users': SystemUser.objects.all(),
+            'keyword': self.request.GET.get('keyword', '')
+        }
+        kwargs.update(context)
+        return super(AssetGroupListView, self).get_context_data(**kwargs)
 
 
 class AssetGroupDetailView(AdminUserRequiredMixin, DetailView):
-	model = AssetGroup
-	template_name = 'assets/asset_group_detail.html'
-	context_object_name = 'asset_group'
-
-	def get_context_data(self, **kwargs):
-		assets_remain = Asset.objects.exclude(id__in=self.object.assets.all())
-		system_users = self.object.system_users.all()
-		system_users_remain = SystemUser.objects.exclude(id__in=system_users)
-		context = {
-			'app': _('Assets'),
-			'action': _('Asset group detail'),
-			'assets_remain': assets_remain,
-			'assets': [asset for asset in Asset.objects.all() if asset not in assets_remain],
-			'system_users': system_users,
-			'system_users_remain': system_users_remain,
-		}
-		kwargs.update(context)
-		return super(AssetGroupDetailView, self).get_context_data(**kwargs)
+    model = AssetGroup
+    template_name = 'assets/asset_group_detail.html'
+    context_object_name = 'asset_group'
+
+    def get_context_data(self, **kwargs):
+        assets_remain = Asset.objects.exclude(id__in=self.object.assets.all())
+        system_users = self.object.system_users.all()
+        system_users_remain = SystemUser.objects.exclude(id__in=system_users)
+        context = {
+            'app': _('Assets'),
+            'action': _('Asset group detail'),
+            'assets_remain': assets_remain,
+            'assets': [asset for asset in Asset.objects.all() if asset not in assets_remain],
+            'system_users': system_users,
+            'system_users_remain': system_users_remain,
+        }
+        kwargs.update(context)
+        return super(AssetGroupDetailView, self).get_context_data(**kwargs)
 
 
 class AssetGroupUpdateView(AdminUserRequiredMixin, UpdateView):
-	model = AssetGroup
-	form_class = forms.AssetGroupForm
-	template_name = 'assets/asset_group_create.html'
-	success_url = reverse_lazy('assets:asset-group-list')
-
-	def get(self, request, *args, **kwargs):
-		self.object = self.get_object(queryset=AssetGroup.objects.all())
-		return super(AssetGroupUpdateView, self).get(request, *args, **kwargs)
-
-	def get_context_data(self, **kwargs):
-		assets_all = self.object.assets.all()
-		context = {
-			'app': _('Assets'),
-			'action': _('Create asset group'),
-			'assets_on_list': assets_all,
-			'assets_count': len(assets_all),
-			'group_id':self.object.id,
-		}
-		kwargs.update(context)
-		return super(AssetGroupUpdateView, self).get_context_data(**kwargs)
+    model = AssetGroup
+    form_class = forms.AssetGroupForm
+    template_name = 'assets/asset_group_create.html'
+    success_url = reverse_lazy('assets:asset-group-list')
+
+    def get(self, request, *args, **kwargs):
+        self.object = self.get_object(queryset=AssetGroup.objects.all())
+        return super(AssetGroupUpdateView, self).get(request, *args, **kwargs)
+
+    def get_context_data(self, **kwargs):
+        assets_all = self.object.assets.all()
+        context = {
+            'app': _('Assets'),
+            'action': _('Create asset group'),
+            'assets_on_list': assets_all,
+            'assets_count': len(assets_all),
+            'group_id':self.object.id,
+        }
+        kwargs.update(context)
+        return super(AssetGroupUpdateView, self).get_context_data(**kwargs)
 
 
 class AssetGroupDeleteView(AdminUserRequiredMixin, DeleteView):
-	template_name = 'assets/delete_confirm.html'
-	model = AssetGroup
-	success_url = reverse_lazy('assets:asset-group-list')
+    template_name = 'assets/delete_confirm.html'
+    model = AssetGroup
+    success_url = reverse_lazy('assets:asset-group-list')
 
 
 class IDCListView(AdminUserRequiredMixin, TemplateView):
-	template_name = 'assets/idc_list.html'
-
-	def get_context_data(self, **kwargs):
-		context = {
-			'app': _('Assets'),
-			'action': _('IDC list'),
-			# 'keyword': self.request.GET.get('keyword', '')
-		}
-		kwargs.update(context)
-		return super(IDCListView, self).get_context_data(**kwargs)
+    template_name = 'assets/idc_list.html'
+
+    def get_context_data(self, **kwargs):
+        context = {
+            'app': _('Assets'),
+            'action': _('IDC list'),
+            # 'keyword': self.request.GET.get('keyword', '')
+        }
+        kwargs.update(context)
+        return super(IDCListView, self).get_context_data(**kwargs)
 
 
 class IDCCreateView(AdminUserRequiredMixin, CreateView):
-	model = IDC
-	form_class = forms.IDCForm
-	template_name = 'assets/idc_create_update.html'
-	success_url = reverse_lazy('assets:idc-list')
-
-	def get_context_data(self, **kwargs):
-		context = {
-			'app': _('assets'),
-			'action': _('Create IDC'),
-		}
-		kwargs.update(context)
-		return super(IDCCreateView, self).get_context_data(**kwargs)
-
-	def form_valid(self, form):
-		IDC = form.save(commit=False)
-		IDC.created_by = self.request.user.username or 'System'
-		IDC.save()
-		# IDC_add_success_next(user)
-		return super(IDCCreateView, self).form_valid(form)
+    model = IDC
+    form_class = forms.IDCForm
+    template_name = 'assets/idc_create_update.html'
+    success_url = reverse_lazy('assets:idc-list')
+
+    def get_context_data(self, **kwargs):
+        context = {
+            'app': _('assets'),
+            'action': _('Create IDC'),
+        }
+        kwargs.update(context)
+        return super(IDCCreateView, self).get_context_data(**kwargs)
+
+    def form_valid(self, form):
+        IDC = form.save(commit=False)
+        IDC.created_by = self.request.user.username or 'System'
+        IDC.save()
+        # IDC_add_success_next(user)
+        return super(IDCCreateView, self).form_valid(form)
 
 
 class IDCUpdateView(AdminUserRequiredMixin, UpdateView):
-	model = IDC
-	form_class = forms.IDCForm
-	template_name = 'assets/idc_create_update.html'
-	context_object_name = 'idc'
-	success_url = reverse_lazy('assets:idc-list')
-
-	def form_valid(self, form):
-		idc = form.save(commit=False)
-		idc.save()
-		return super(IDCUpdateView, self).form_valid(form)
-
-	def get_context_data(self, **kwargs):
-		context = {
-			'app': _('assets'),
-			'action': _('Update IDC'),
-		}
-		kwargs.update(context)
-		return super(IDCUpdateView, self).get_context_data(**kwargs)
+    model = IDC
+    form_class = forms.IDCForm
+    template_name = 'assets/idc_create_update.html'
+    context_object_name = 'idc'
+    success_url = reverse_lazy('assets:idc-list')
+
+    def form_valid(self, form):
+        idc = form.save(commit=False)
+        idc.save()
+        return super(IDCUpdateView, self).form_valid(form)
+
+    def get_context_data(self, **kwargs):
+        context = {
+            'app': _('assets'),
+            'action': _('Update IDC'),
+        }
+        kwargs.update(context)
+        return super(IDCUpdateView, self).get_context_data(**kwargs)
 
 
 class IDCDetailView(AdminUserRequiredMixin, DetailView):
-	model = IDC
-	template_name = 'assets/idc_detail.html'
-	context_object_name = 'idc'
+    model = IDC
+    template_name = 'assets/idc_detail.html'
+    context_object_name = 'idc'
 
 
 class IDCAssetsView(AdminUserRequiredMixin, DetailView):
-	model = IDC
-	template_name = 'assets/idc_assets.html'
-	context_object_name = 'idc'
-
-	def get_context_data(self, **kwargs):
-		assets_remain = Asset.objects.exclude(id__in=self.object.assets.all())
-
-		context = {
-			'app': _('Assets'),
-			'action': _('Asset detail'),
-			'groups': AssetGroup.objects.all(),
-			'system_users': SystemUser.objects.all(),
-			'tags': Tag.objects.all(),
-			'assets_remain': assets_remain,
-			'assets': [asset for asset in Asset.objects.all() if asset not in assets_remain],
-		}
-		kwargs.update(context)
-		return super(IDCAssetsView, self).get_context_data(**kwargs)
-
+    model = IDC
+    template_name = 'assets/idc_assets.html'
+    context_object_name = 'idc'
+
+    def get_context_data(self, **kwargs):
+        assets_remain = Asset.objects.exclude(id__in=self.object.assets.all())
+
+        context = {
+            'app': _('Assets'),
+            'action': _('Asset detail'),
+            'groups': AssetGroup.objects.all(),
+            'system_users': SystemUser.objects.all(),
+            'tags': Tag.objects.all(),
+            'assets_remain': assets_remain,
+            'assets': [asset for asset in Asset.objects.all() if asset not in assets_remain],
+        }
+        kwargs.update(context)
+        return super(IDCAssetsView, self).get_context_data(**kwargs)
 
 
 class IDCDeleteView(AdminUserRequiredMixin, DeleteView):
-	model = IDC
-	template_name = 'assets/delete_confirm.html'
-	success_url = reverse_lazy('assets:idc-list')
+    model = IDC
+    template_name = 'assets/delete_confirm.html'
+    success_url = reverse_lazy('assets:idc-list')
 
 
 class AdminUserListView(AdminUserRequiredMixin, TemplateView):
-	model = AdminUser
-	# paginate_by = settings.CONFIG.DISPLAY_PER_PAGE
-	# context_object_name = 'admin_user_list'
-	template_name = 'assets/admin_user_list.html'
-
-	def get_context_data(self, **kwargs):
-		context = {
-			'app': _('Assets'),
-			'action': _('Admin user list'),
-			# 'keyword': self.request.GET.get('keyword', '')
-		}
-		kwargs.update(context)
-		return super(AdminUserListView, self).get_context_data(**kwargs)
-
-	# def get_queryset(self):
-	#     Todo: Default order by lose asset connection num
-		# self.queryset = super(AdminUserListView, self).get_queryset()
-		# self.keyword = keyword = self.request.GET.get('keyword', '')
-		# self.sort = sort = self.request.GET.get('sort', '-date_created')
-		#
-		# if keyword:
-		#     self.queryset = self.queryset.filter(Q(name__icontains=keyword) |
-		#                                          Q(comment__icontains=keyword))
-		#
-		# if sort:
-		#     self.queryset = self.queryset.order_by(sort)
-		# return self.queryset
+    model = AdminUser
+    # paginate_by = settings.CONFIG.DISPLAY_PER_PAGE
+    # context_object_name = 'admin_user_list'
+    template_name = 'assets/admin_user_list.html'
+
+    def get_context_data(self, **kwargs):
+        context = {
+            'app': _('Assets'),
+            'action': _('Admin user list'),
+            # 'keyword': self.request.GET.get('keyword', '')
+        }
+        kwargs.update(context)
+        return super(AdminUserListView, self).get_context_data(**kwargs)
+
+    # def get_queryset(self):
+    #     Todo: Default order by lose asset connection num
+        # self.queryset = super(AdminUserListView, self).get_queryset()
+        # self.keyword = keyword = self.request.GET.get('keyword', '')
+        # self.sort = sort = self.request.GET.get('sort', '-date_created')
+        #
+        # if keyword:
+        #     self.queryset = self.queryset.filter(Q(name__icontains=keyword) |
+        #                                          Q(comment__icontains=keyword))
+        #
+        # if sort:
+        #     self.queryset = self.queryset.order_by(sort)
+        # return self.queryset
 
 
 class AdminUserCreateView(AdminUserRequiredMixin, SuccessMessageMixin, CreateView):
-	model = AdminUser
-	form_class = forms.AdminUserForm
-	template_name = 'assets/admin_user_create_update.html'
-	success_url = reverse_lazy('assets:admin-user-list')
-
-	def get_context_data(self, **kwargs):
-		context = {
-			'app': 'assets',
-			'action': 'Create admin user'
-		}
-		kwargs.update(context)
-		return super(AdminUserCreateView, self).get_context_data(**kwargs)
-
-	def get_success_message(self, cleaned_data):
-		success_message = _('Create admin user <a href="%s">%s</a> successfully.' %
-							(
-								reverse_lazy('assets:admin-user-detail', kwargs={'pk': self.object.pk}),
-								self.object.name,
-							))
-		return success_message
-
-	def form_invalid(self, form):
-		return super(AdminUserCreateView, self).form_invalid(form)
+    model = AdminUser
+    form_class = forms.AdminUserForm
+    template_name = 'assets/admin_user_create_update.html'
+    success_url = reverse_lazy('assets:admin-user-list')
+
+    def get_context_data(self, **kwargs):
+        context = {
+            'app': 'assets',
+            'action': 'Create admin user'
+        }
+        kwargs.update(context)
+        return super(AdminUserCreateView, self).get_context_data(**kwargs)
+
+    def get_success_message(self, cleaned_data):
+        success_message = _('Create admin user <a href="%s">%s</a> successfully.' %
+                            (
+                                reverse_lazy('assets:admin-user-detail', kwargs={'pk': self.object.pk}),
+                                self.object.name,
+                            ))
+        return success_message
+
+    def form_invalid(self, form):
+        return super(AdminUserCreateView, self).form_invalid(form)
 
 
 class AdminUserUpdateView(AdminUserRequiredMixin, UpdateView):
-	model = AdminUser
-	form_class = forms.AdminUserForm
-	template_name = 'assets/admin_user_create_update.html'
-
-	def get_context_data(self, **kwargs):
-		context = {
-			'app': 'assets',
-			'action': 'Update admin user'
-		}
-		kwargs.update(context)
-		return super(AdminUserUpdateView, self).get_context_data(**kwargs)
-
-	def get_success_url(self):
-		success_url = reverse_lazy('assets:admin-user-detail', pk=self.object.pk)
-		return success_url
+    model = AdminUser
+    form_class = forms.AdminUserForm
+    template_name = 'assets/admin_user_create_update.html'
+
+    def get_context_data(self, **kwargs):
+        context = {
+            'app': 'assets',
+            'action': 'Update admin user'
+        }
+        kwargs.update(context)
+        return super(AdminUserUpdateView, self).get_context_data(**kwargs)
+
+    def get_success_url(self):
+        success_url = reverse_lazy('assets:admin-user-detail', pk=self.object.pk)
+        return success_url
 
 
 class AdminUserDetailView(AdminUserRequiredMixin, SingleObjectMixin, ListView):
-	paginate_by = settings.CONFIG.DISPLAY_PER_PAGE
-	template_name = 'assets/admin_user_detail.html'
-	context_object_name = 'admin_user'
-
-	def get(self, request, *args, **kwargs):
-		self.object  = self.get_object(queryset=AdminUser.objects.all())
-		return super(AdminUserDetailView, self).get(request, *args, **kwargs)
-
-	# Todo: queryset default order by connectivity, need ops support
-	def get_queryset(self):
-		return self.object.assets.all()
-
-	# def get_asset_groups(self):
-	# 	return self.object.asset_groups.all()
-
-	def get_context_data(self, **kwargs):
-		asset_groups = AssetGroup.objects.all()
-		assets = self.get_queryset()
-		context = {
-			'app': 'assets',
-			'action': 'Admin user detail',
-			'assets_remain': [asset for asset in Asset.objects.all() if asset not in assets],
-		    'asset_groups': asset_groups,
-		    # 'asset_groups_remain': [asset_group for asset_group in AssetGroup.objects.all()
-		    #                         if asset_group not in asset_groups]
-		}
-		kwargs.update(context)
-		return super(AdminUserDetailView, self).get_context_data(**kwargs)
+    paginate_by = settings.CONFIG.DISPLAY_PER_PAGE
+    template_name = 'assets/admin_user_detail.html'
+    context_object_name = 'admin_user'
+
+    def get(self, request, *args, **kwargs):
+        self.object  = self.get_object(queryset=AdminUser.objects.all())
+        return super(AdminUserDetailView, self).get(request, *args, **kwargs)
+
+    # Todo: queryset default order by connectivity, need ops support
+    def get_queryset(self):
+        return self.object.assets.all()
+
+    # def get_asset_groups(self):
+    #     return self.object.asset_groups.all()
+
+    def get_context_data(self, **kwargs):
+        asset_groups = AssetGroup.objects.all()
+        assets = self.get_queryset()
+        context = {
+            'app': 'assets',
+            'action': 'Admin user detail',
+            'assets_remain': [asset for asset in Asset.objects.all() if asset not in assets],
+            'asset_groups': asset_groups,
+            # 'asset_groups_remain': [asset_group for asset_group in AssetGroup.objects.all()
+            #                         if asset_group not in asset_groups]
+        }
+        kwargs.update(context)
+        return super(AdminUserDetailView, self).get_context_data(**kwargs)
 
 
 class AdminUserDeleteView(AdminUserRequiredMixin, DeleteView):
-	model = AdminUser
-	template_name = 'assets/delete_confirm.html'
-	success_url = reverse_lazy('assets:admin-user-list')
+    model = AdminUser
+    template_name = 'assets/delete_confirm.html'
+    success_url = reverse_lazy('assets:admin-user-list')
 
 
 class SystemUserListView(AdminUserRequiredMixin, TemplateView):
-	template_name = 'assets/system_user_list.html'
-
-	def get_context_data(self, **kwargs):
-		context = {
-			'app': _('Assets'),
-			'action': _('System user list'),
-		}
-		kwargs.update(context)
-		return super(SystemUserListView, self).get_context_data(**kwargs)
+    template_name = 'assets/system_user_list.html'
+
+    def get_context_data(self, **kwargs):
+        context = {
+            'app': _('Assets'),
+            'action': _('System user list'),
+        }
+        kwargs.update(context)
+        return super(SystemUserListView, self).get_context_data(**kwargs)
 
 
 class SystemUserCreateView(AdminUserRequiredMixin, SuccessMessageMixin, CreateView):
-	model = SystemUser
-	form_class = forms.SystemUserForm
-	template_name = 'assets/system_user_create_update.html'
-	success_url = reverse_lazy('assets:system-user-list')
-
-	def get_context_data(self, **kwargs):
-		context = {
-			'app': _('Assets'),
-			'action': _('Create system user'),
-		}
-		kwargs.update(context)
-		return super(SystemUserCreateView, self).get_context_data(**kwargs)
-
-	def get_success_message(self, cleaned_data):
-		success_message = _('Create system user <a href="%s">%s</a> successfully.' %
-							(
-								reverse_lazy('assets:system-user-detail', kwargs={'pk': self.object.pk}),
-								self.object.name,
-							))
-
-		return success_message
+    model = SystemUser
+    form_class = forms.SystemUserForm
+    template_name = 'assets/system_user_create_update.html'
+    success_url = reverse_lazy('assets:system-user-list')
+
+    def get_context_data(self, **kwargs):
+        context = {
+            'app': _('Assets'),
+            'action': _('Create system user'),
+        }
+        kwargs.update(context)
+        return super(SystemUserCreateView, self).get_context_data(**kwargs)
+
+    def get_success_message(self, cleaned_data):
+        success_message = _('Create system user <a href="%s">%s</a> successfully.' %
+                            (
+                                reverse_lazy('assets:system-user-detail', kwargs={'pk': self.object.pk}),
+                                self.object.name,
+                            ))
+
+        return success_message
 
 
 class SystemUserUpdateView(AdminUserRequiredMixin, UpdateView):
-	model = SystemUser
-	form_class = forms.SystemUserForm
-	template_name = 'assets/system_user_create_update.html'
-
-	def get_context_data(self, **kwargs):
-		context = {
-			'app': _('Assets'),
-			'action': _('Update system user')
-		}
-		kwargs.update(context)
-		return super(SystemUserUpdateView, self).get_context_data(**kwargs)
-
-	def get_success_url(self):
-		success_url = reverse_lazy('assets:system-user-detail', kwargs={'pk': self.object.pk})
-		return success_url
+    model = SystemUser
+    form_class = forms.SystemUserForm
+    template_name = 'assets/system_user_create_update.html'
+
+    def get_context_data(self, **kwargs):
+        context = {
+            'app': _('Assets'),
+            'action': _('Update system user')
+        }
+        kwargs.update(context)
+        return super(SystemUserUpdateView, self).get_context_data(**kwargs)
+
+    def get_success_url(self):
+        success_url = reverse_lazy('assets:system-user-detail', kwargs={'pk': self.object.pk})
+        return success_url
 
 
 class SystemUserDetailView(AdminUserRequiredMixin, DetailView):
-	template_name = 'assets/system_user_detail.html'
-	context_object_name = 'system_user'
-	model = SystemUser
-
-	def get_context_data(self, **kwargs):
-		context = {
-			'app': _('Assets'),
-			'action': _('System user detail')
-		}
-		kwargs.update(context)
-		return super(SystemUserDetailView, self).get_context_data(**kwargs)
+    template_name = 'assets/system_user_detail.html'
+    context_object_name = 'system_user'
+    model = SystemUser
+
+    def get_context_data(self, **kwargs):
+        context = {
+            'app': _('Assets'),
+            'action': _('System user detail')
+        }
+        kwargs.update(context)
+        return super(SystemUserDetailView, self).get_context_data(**kwargs)
 
 
 class SystemUserDeleteView(AdminUserRequiredMixin, DeleteView):
-	model = SystemUser
-	template_name = 'assets/delete_confirm.html'
-	success_url = reverse_lazy('assets:system-user-list')
+    model = SystemUser
+    template_name = 'assets/delete_confirm.html'
+    success_url = reverse_lazy('assets:system-user-list')
 
 
 class SystemUserAssetView(AdminUserRequiredMixin, SingleObjectMixin, ListView):
-	paginate_by = settings.CONFIG.DISPLAY_PER_PAGE
-	template_name = 'assets/system_user_asset.html'
-	context_object_name = 'system_user'
-
-	def get(self, request, *args, **kwargs):
-		self.object = self.get_object(queryset=SystemUser.objects.all())
-		return super(SystemUserAssetView, self).get(request, *args, **kwargs)
-
-	def get_asset_groups(self):
-		return self.object.asset_groups.all()
-
-	# Todo: queryset default order by connectivity, need ops support
-	def get_queryset(self):
-		return list(self.object.get_assets())
-
-	def get_context_data(self, **kwargs):
-		asset_groups = self.get_asset_groups()
-		assets = self.get_queryset()
-		context = {
-			'app': 'assets',
-			'action': 'System user asset',
-			'assets_remain': [asset for asset in Asset.objects.all() if asset not in assets],
-			'asset_groups': asset_groups,
-			'asset_groups_remain': [asset_group for asset_group in AssetGroup.objects.all()
-									if asset_group not in asset_groups]
-		}
-		kwargs.update(context)
-		return super(SystemUserAssetView, self).get_context_data(**kwargs)
+    paginate_by = settings.CONFIG.DISPLAY_PER_PAGE
+    template_name = 'assets/system_user_asset.html'
+    context_object_name = 'system_user'
+
+    def get(self, request, *args, **kwargs):
+        self.object = self.get_object(queryset=SystemUser.objects.all())
+        return super(SystemUserAssetView, self).get(request, *args, **kwargs)
+
+    def get_asset_groups(self):
+        return self.object.asset_groups.all()
+
+    # Todo: queryset default order by connectivity, need ops support
+    def get_queryset(self):
+        return list(self.object.get_assets())
+
+    def get_context_data(self, **kwargs):
+        asset_groups = self.get_asset_groups()
+        assets = self.get_queryset()
+        context = {
+            'app': 'assets',
+            'action': 'System user asset',
+            'assets_remain': [asset for asset in Asset.objects.all() if asset not in assets],
+            'asset_groups': asset_groups,
+            'asset_groups_remain': [asset_group for asset_group in AssetGroup.objects.all()
+                                    if asset_group not in asset_groups]
+        }
+        kwargs.update(context)
+        return super(SystemUserAssetView, self).get_context_data(**kwargs)
 
 
 class TagView(ListView):
-	context_object_name = 'asset_list'
-	template_name = 'assets/asset_list.html'
-
-	def get_queryset(self):
-		asset_list = Asset.objects.filter(tags=self.kwargs['tag_id'])
-		return asset_list
-
-	def get_context_data(self, **kwargs):
-		kwargs['app'] = 'Assets'
-		kwargs['action']='asset list'
-		kwargs['tag_list'] =  [(i.id,i.name,i.asset_set.all().count() )for i in Tag.objects.all().order_by('name')]
-		kwargs['tag_id'] = self.kwargs['tag_id']
-		return super(TagView, self).get_context_data(**kwargs)
+    context_object_name = 'asset_list'
+    template_name = 'assets/asset_list.html'
+
+    def get_queryset(self):
+        asset_list = Asset.objects.filter(tags=self.kwargs['tag_id'])
+        return asset_list
+
+    def get_context_data(self, **kwargs):
+        kwargs['app'] = 'Assets'
+        kwargs['action']='asset list'
+        kwargs['tag_list'] =  [(i.id,i.name,i.asset_set.all().count() )for i in Tag.objects.all().order_by('name')]
+        kwargs['tag_id'] = self.kwargs['tag_id']
+        return super(TagView, self).get_context_data(**kwargs)
 
 
 class TagsListView(AdminUserRequiredMixin, ListView):
-	model = Tag
-	paginate_by = settings.CONFIG.DISPLAY_PER_PAGE
-	context_object_name = 'asset_tags_list'
-	template_name = 'assets/asset_tags_list.html'
-	ordering = '-id'
-
-	def get_context_data(self, **kwargs):
-		context = {
-			'app': _('Tag'),
-			'action': _('Asset Tags list'),
-			'keyword': self.request.GET.get('keyword', '')
-		}
-		kwargs.update(context)
-		return super(TagsListView, self).get_context_data(**kwargs)
+    model = Tag
+    paginate_by = settings.CONFIG.DISPLAY_PER_PAGE
+    context_object_name = 'asset_tags_list'
+    template_name = 'assets/asset_tags_list.html'
+    ordering = '-id'
+
+    def get_context_data(self, **kwargs):
+        context = {
+            'app': _('Tag'),
+            'action': _('Asset Tags list'),
+            'keyword': self.request.GET.get('keyword', '')
+        }
+        kwargs.update(context)
+        return super(TagsListView, self).get_context_data(**kwargs)
 
 
 class AssetTagCreateView(AdminUserRequiredMixin, CreateAssetTagsMiXin, CreateView):
-	model = Tag
-	form_class = forms.AssetTagForm
-	template_name = 'assets/asset_tag_create.html'
-	success_url = reverse_lazy('assets:asset-tag-list')
-	#ordering = '-id'
-
-	# Todo: Asset group create template select assets so hard, need be resolve next
-
-	def get_context_data(self, **kwargs):
-		context = {
-			'app': _('Tag'),
-			'action': _('Asset Tags list'),
-			'assets_count': 0,
-		}
-		kwargs.update(context)
-		return super(AssetTagCreateView, self).get_context_data(**kwargs)
-
-	def form_valid(self, form):
-		asset_tag = form.save()
-		assets_id_list = self.request.POST.getlist('assets', [])
-		assets = [get_object_or_404(Asset, id=int(asset_id)) for asset_id in assets_id_list]
-		asset_tag.created_by = self.request.user.username or 'Admin'
-		asset_tag.assets.add(*tuple(assets))
-		asset_tag.save()
-		return super(AssetTagCreateView, self).form_valid(form)
+    model = Tag
+    form_class = forms.AssetTagForm
+    template_name = 'assets/asset_tag_create.html'
+    success_url = reverse_lazy('assets:asset-tag-list')
+    #ordering = '-id'
+
+    # Todo: Asset group create template select assets so hard, need be resolve next
+
+    def get_context_data(self, **kwargs):
+        context = {
+            'app': _('Tag'),
+            'action': _('Asset Tags list'),
+            'assets_count': 0,
+        }
+        kwargs.update(context)
+        return super(AssetTagCreateView, self).get_context_data(**kwargs)
+
+    def form_valid(self, form):
+        asset_tag = form.save()
+        assets_id_list = self.request.POST.getlist('assets', [])
+        assets = [get_object_or_404(Asset, id=int(asset_id)) for asset_id in assets_id_list]
+        asset_tag.created_by = self.request.user.username or 'Admin'
+        asset_tag.assets.add(*tuple(assets))
+        asset_tag.save()
+        return super(AssetTagCreateView, self).form_valid(form)
 
 
 class AssetTagDetailView(SingleObjectMixin, AdminUserRequiredMixin, ListView):
-	template_name = 'assets/asset_tag_detail.html'
-	paginate_by = settings.CONFIG.DISPLAY_PER_PAGE
-
-
-	def get(self, request, *args, **kwargs):
-		self.object = self.get_object(queryset=Tag.objects.all())
-		return super(AssetTagDetailView, self).get(request, *args, **kwargs)
-
-	def get_queryset(self):
-		return self.object.assets.all()
-
-	def get_context_data(self, **kwargs):
-		assets_remain = Asset.objects.exclude(id__in=self.object.assets.all())
-		context = {
-			'app': _('Tag'),
-			'action': _('Asset Tags detail'),
-			'asset_tag': self.object,
-			'assets_remain': assets_remain,
-			'assets': [asset for asset in Asset.objects.all() if asset not in assets_remain]
-		}
-		kwargs.update(context)
-		return super(AssetTagDetailView, self).get_context_data(**kwargs)
+    template_name = 'assets/asset_tag_detail.html'
+    paginate_by = settings.CONFIG.DISPLAY_PER_PAGE
+
+    def get(self, request, *args, **kwargs):
+        self.object = self.get_object(queryset=Tag.objects.all())
+        return super(AssetTagDetailView, self).get(request, *args, **kwargs)
+
+    def get_queryset(self):
+        return self.object.assets.all()
+
+    def get_context_data(self, **kwargs):
+        assets_remain = Asset.objects.exclude(id__in=self.object.assets.all())
+        context = {
+            'app': _('Tag'),
+            'action': _('Asset Tags detail'),
+            'asset_tag': self.object,
+            'assets_remain': assets_remain,
+            'assets': [asset for asset in Asset.objects.all() if asset not in assets_remain]
+        }
+        kwargs.update(context)
+        return super(AssetTagDetailView, self).get_context_data(**kwargs)
 
 
 class AssetTagUpdateView(AdminUserRequiredMixin, UpdateView):
-	model = Tag
-	form_class = forms.AssetTagForm
-	template_name = 'assets/asset_tag_create.html'
-	success_url = reverse_lazy('assets:asset-tag-list')
-
-	def get(self, request, *args, **kwargs):
-		self.object = self.get_object(queryset=Tag.objects.all())
-		return super(AssetTagUpdateView, self).get(request, *args, **kwargs)
-
-	def get_context_data(self, **kwargs):
-		assets_all = self.object.assets.all()
-		context = {
-			'app': _('Tag'),
-			'action': _('Asset Tags detail'),
-			'assets_count': len(assets_all),
-			'assets_on_list': assets_all,
-			'tag_id':self.object.id,
-		}
-		kwargs.update(context)
-		return super(AssetTagUpdateView, self).get_context_data(**kwargs)
+    model = Tag
+    form_class = forms.AssetTagForm
+    template_name = 'assets/asset_tag_create.html'
+    success_url = reverse_lazy('assets:asset-tag-list')
+
+    def get(self, request, *args, **kwargs):
+        self.object = self.get_object(queryset=Tag.objects.all())
+        return super(AssetTagUpdateView, self).get(request, *args, **kwargs)
+
+    def get_context_data(self, **kwargs):
+        assets_all = self.object.assets.all()
+        context = {
+            'app': _('Tag'),
+            'action': _('Asset Tags detail'),
+            'assets_count': len(assets_all),
+            'assets_on_list': assets_all,
+            'tag_id':self.object.id,
+        }
+        kwargs.update(context)
+        return super(AssetTagUpdateView, self).get_context_data(**kwargs)
 
 
 class AssetTagDeleteView(AdminUserRequiredMixin, DeleteView):
-	template_name = 'assets/delete_confirm.html'
-	model = Tag
-	success_url = reverse_lazy('assets:asset-tag-list')
+    template_name = 'assets/delete_confirm.html'
+    model = Tag
+    success_url = reverse_lazy('assets:asset-tag-list')
 
 
 @method_decorator(csrf_exempt, name='dispatch')
 class AssetExportView(View):
-<<<<<<< HEAD
+
     @staticmethod
     def get_asset_attr(asset, attr):
         if attr in ['admin_user', 'idc']:
@@ -787,128 +785,82 @@
         cache.set(spm, assets_id, 300)
         url = reverse('assets:asset-export') + '?spm=%s' % spm
         return JsonResponse({'redirect': url})
-=======
-	@staticmethod
-	def get_asset_attr(asset, attr):
-		if attr in ['admin_user', 'idc']:
-			return getattr(asset, attr)
-		# elif attr in ['status', 'type', 'env']:
-		# 	return getattr(asset, 'get_{}_display'.format(attr))
-		else:
-			return getattr(asset, attr)
-
-	def get(self, request, *args, **kwargs):
-		spm = request.GET.get('spm', '')
-		assets_id = cache.get(spm)
-		if not assets_id and not isinstance(assets_id, list):
-			return HttpResponse('May be expired', status=404)
-
-		assets = Asset.objects.filter(id__in=assets_id)
-		wb = Workbook()
-		ws = wb.active
-		ws.title = 'Asset'
-		header = ['hostname', 'ip', 'port', 'admin_user', 'idc', 'cpu', 'memory', 'disk',
-				  'mac_address', 'other_ip', 'remote_card_ip', 'os', 'cabinet_no',
-				  'cabinet_pos', 'number', 'status', 'type', 'env', 'sn', 'comment']
-		ws.append(header)
-
-		for asset in assets:
-			print [self.get_asset_attr(asset, attr) for attr in header]
-			ws.append([self.get_asset_attr(asset, attr) for attr in header])
-
-
-		filename = 'assets-{}.xlsx'.format(timezone.localtime(timezone.now()).strftime('%Y-%m-%d_%H-%M-%S'))
-		response = HttpResponse(save_virtual_workbook(wb), content_type='application/vnd.ms-excel')
-		response['Content-Disposition'] = 'attachment; filename="%s"' % filename
-		return response
-
-	def post(self, request, *args, **kwargs):
-		try:
-			assets_id = json.loads(request.body).get('assets_id', [])
-		except ValueError:
-			return HttpResponse('Json object not valid', status=400)
-		spm = uuid.uuid4().get_hex()
-		cache.set(spm, assets_id, 300)
-		url = reverse('assets:asset-export') + '?spm=%s' % spm
-		print url
-		return HttpResponse({'redirect': url})
->>>>>>> 3da33a57
 
 
 class BulkImportAssetView(AdminUserRequiredMixin, JSONResponseMixin, FormView):
-	form_class = forms.FileForm
-
-	def form_valid(self, form):
-		try:
-			wb = load_workbook(form.cleaned_data['file'])
-			ws = wb.get_active_sheet()
-		except Exception as e:
-			print(e)
-			data = {'valid': False, 'msg': 'Not a valid Excel file'}
-			return self.render_json_response(data)
-
-		rows = ws.rows
-		header_all = ['hostname', 'ip', 'port', 'admin_user', 'idc', 'cpu', 'memory', 'disk',
-					  'mac_address', 'other_ip', 'remote_card_ip', 'os', 'cabinet_no',
-					  'cabinet_pos', 'number', 'status', 'type', 'env', 'sn', 'comment']
-		header_min = ['hostname', 'ip', 'port', 'admin_user', 'comment']
-		header = [col.value for col in next(rows)]
-		if not set(header).issubset(set(header_all)) and not set(header).issuperset(set(header_min)):
-			data = {'valid': False, 'msg': 'Must be same format as template or export file'}
-			return self.render_json_response(data)
-
-		created = []
-		updated = []
-		failed = []
-		for row in rows:
-			asset_dict = dict(zip(header, [col.value for col in row]))
-			if asset_dict.get('admin_user', None):
-				admin_user = get_object_or_none(AdminUser, name=asset_dict['admin_user'])
-				asset_dict['admin_user'] = admin_user
-
-			if asset_dict.get('idc'):
-				idc = get_object_or_none(IDC, name=asset_dict['idc'])
-				asset_dict['idc'] = idc
-
-			if asset_dict.get('type'):
-				asset_display_type_map = dict(zip(dict(Asset.TYPE_CHOICES).values(), dict(Asset.TYPE_CHOICES).keys()))
-				asset_type = asset_display_type_map.get(asset_dict['type'], 'Server')
-				asset_dict['type'] = asset_type
-
-			if asset_dict.get('status'):
-				asset_display_status_map = dict(zip(dict(Asset.STATUS_CHOICES).values(),
-													dict(Asset.STATUS_CHOICES).keys()))
-				asset_status = asset_display_status_map.get(asset_dict['status'], 'In use')
-				asset_dict['status'] = asset_status
-
-			if asset_dict.get('env'):
-				asset_display_env_map = dict(zip(dict(Asset.ENV_CHOICES).values(),
-												 dict(Asset.ENV_CHOICES).keys()))
-				asset_env = asset_display_env_map.get(asset_dict['env'], 'Prod')
-				asset_dict['env'] = asset_env
-
-			try:
-				Asset.objects.create(**asset_dict)
-				created.append(asset_dict['ip'])
-			except IntegrityError as e:
-				asset = Asset.objects.filter(ip=asset_dict['ip'], port=asset_dict['port'])
-				if not asset:
-					failed.append(asset_dict['ip'])
-					continue
-				asset.update(**asset_dict)
-				updated.append(asset_dict['ip'])
-			except TypeError as e:
-				print(e)
-				failed.append(asset_dict['ip'])
-
-		data = {
-			'created': created,
-			'created_info': 'Created {}'.format(len(created)),
-			'updated': updated,
-			'updated_info': 'Updated {}'.format(len(updated)),
-			'failed': failed,
-			'failed_info': 'Failed {}'.format(len(failed)),
-			'valid': True,
-			'msg': 'Created: {}. Updated: {}, Error: {}'.format(len(created), len(updated), len(failed))
-		}
-		return self.render_json_response(data)+    form_class = forms.FileForm
+
+    def form_valid(self, form):
+        try:
+            wb = load_workbook(form.cleaned_data['file'])
+            ws = wb.get_active_sheet()
+        except Exception as e:
+            print(e)
+            data = {'valid': False, 'msg': 'Not a valid Excel file'}
+            return self.render_json_response(data)
+
+        rows = ws.rows
+        header_all = ['hostname', 'ip', 'port', 'admin_user', 'idc', 'cpu', 'memory', 'disk',
+                      'mac_address', 'other_ip', 'remote_card_ip', 'os', 'cabinet_no',
+                      'cabinet_pos', 'number', 'status', 'type', 'env', 'sn', 'comment']
+        header_min = ['hostname', 'ip', 'port', 'admin_user', 'comment']
+        header = [col.value for col in next(rows)]
+        if not set(header).issubset(set(header_all)) and not set(header).issuperset(set(header_min)):
+            data = {'valid': False, 'msg': 'Must be same format as template or export file'}
+            return self.render_json_response(data)
+
+        created = []
+        updated = []
+        failed = []
+        for row in rows:
+            asset_dict = dict(zip(header, [col.value for col in row]))
+            if asset_dict.get('admin_user', None):
+                admin_user = get_object_or_none(AdminUser, name=asset_dict['admin_user'])
+                asset_dict['admin_user'] = admin_user
+
+            if asset_dict.get('idc'):
+                idc = get_object_or_none(IDC, name=asset_dict['idc'])
+                asset_dict['idc'] = idc
+
+            if asset_dict.get('type'):
+                asset_display_type_map = dict(zip(dict(Asset.TYPE_CHOICES).values(), dict(Asset.TYPE_CHOICES).keys()))
+                asset_type = asset_display_type_map.get(asset_dict['type'], 'Server')
+                asset_dict['type'] = asset_type
+
+            if asset_dict.get('status'):
+                asset_display_status_map = dict(zip(dict(Asset.STATUS_CHOICES).values(),
+                                                    dict(Asset.STATUS_CHOICES).keys()))
+                asset_status = asset_display_status_map.get(asset_dict['status'], 'In use')
+                asset_dict['status'] = asset_status
+
+            if asset_dict.get('env'):
+                asset_display_env_map = dict(zip(dict(Asset.ENV_CHOICES).values(),
+                                                 dict(Asset.ENV_CHOICES).keys()))
+                asset_env = asset_display_env_map.get(asset_dict['env'], 'Prod')
+                asset_dict['env'] = asset_env
+
+            try:
+                Asset.objects.create(**asset_dict)
+                created.append(asset_dict['ip'])
+            except IntegrityError as e:
+                asset = Asset.objects.filter(ip=asset_dict['ip'], port=asset_dict['port'])
+                if not asset:
+                    failed.append(asset_dict['ip'])
+                    continue
+                asset.update(**asset_dict)
+                updated.append(asset_dict['ip'])
+            except TypeError as e:
+                print(e)
+                failed.append(asset_dict['ip'])
+
+        data = {
+            'created': created,
+            'created_info': 'Created {}'.format(len(created)),
+            'updated': updated,
+            'updated_info': 'Updated {}'.format(len(updated)),
+            'failed': failed,
+            'failed_info': 'Failed {}'.format(len(failed)),
+            'valid': True,
+            'msg': 'Created: {}. Updated: {}, Error: {}'.format(len(created), len(updated), len(failed))
+        }
+        return self.render_json_response(data)